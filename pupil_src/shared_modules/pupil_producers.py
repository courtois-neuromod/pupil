"""
(*)~---------------------------------------------------------------------------
Pupil - eye tracking platform
Copyright (C) 2012-2020 Pupil Labs

Distributed under the terms of the GNU
Lesser General Public License (LGPL v3.0).
See COPYING and COPYING.LESSER for license details.
---------------------------------------------------------------------------~(*)
"""
import abc
import logging
import os
import typing as T
from contextlib import contextmanager
from itertools import chain

import numpy as np
import OpenGL.GL as gl
import zmq

import data_changed
import file_methods as fm
import gl_utils
import player_methods as pm
import pyglui.cygl.utils as cygl_utils
import zmq_tools
from observable import Observable
from plugin import Producer_Plugin_Base
from pyglui import ui
from pyglui.pyfontstash import fontstash as fs
from video_capture.utils import VideoSet

logger = logging.getLogger(__name__)

COLOR_LEGEND_EYE_RIGHT = cygl_utils.RGBA(0.9844, 0.5938, 0.4023, 1.0)
COLOR_LEGEND_EYE_LEFT = cygl_utils.RGBA(0.668, 0.6133, 0.9453, 1.0)
NUMBER_SAMPLES_TIMELINE = 4000

DATA_KEY_CONFIDENCE = "confidence"
DATA_KEY_DIAMETER = "diameter_3d"


class Pupil_Producer_Base(Observable, Producer_Plugin_Base):
    uniqueness = "by_base_class"
    order = 0.01
    icon_chr = chr(0xEC12)
    icon_font = "pupil_icons"

    @classmethod
    @abc.abstractmethod
    def plugin_menu_label(cls) -> str:
        raise NotImplementedError()

    @classmethod
    def pupil_data_source_selection_label(cls) -> str:
        return cls.plugin_menu_label()

    @classmethod
    def pupil_data_source_selection_order(cls) -> float:
        return float("inf")

    def __init__(self, g_pool):
        super().__init__(g_pool)
        self._pupil_changed_announcer = data_changed.Announcer(
            "pupil_positions", g_pool.rec_dir, plugin=self
        )
        self._pupil_changed_listener = data_changed.Listener(
            "pupil_positions", g_pool.rec_dir, plugin=self
        )
        self._pupil_changed_listener.add_observer(
            "on_data_changed", self._refresh_timelines
        )

    def init_ui(self):
        self.add_menu()

        pupil_producer_plugins = [
            p
            for p in self.g_pool.plugin_by_name.values()
            if issubclass(p, Pupil_Producer_Base)
        ]
        pupil_producer_plugins.sort(key=lambda p: p.pupil_data_source_selection_label())
        pupil_producer_plugins.sort(key=lambda p: p.pupil_data_source_selection_order())
        pupil_producer_labels = [
            p.pupil_data_source_selection_label() for p in pupil_producer_plugins
        ]

        self.menu.label = self.plugin_menu_label()
        self.menu_icon.order = 0.29
        self.menu_icon.tooltip = "Pupil Data"

        def open_plugin(p):
            self.notify_all({"subject": "start_plugin", "name": p.__name__})

        # We add the capture selection menu
        self.menu.append(
            ui.Selector(
                "pupil_producer",
                setter=open_plugin,
                getter=lambda: self.__class__,
                selection=pupil_producer_plugins,
                labels=pupil_producer_labels,
                label="Data Source",
            )
        )

        self.cache = {}
        self.cache_pupil_timeline_data(DATA_KEY_DIAMETER, detector_tag="3d")
        self.cache_pupil_timeline_data(
            DATA_KEY_CONFIDENCE,
            detector_tag="2d",
            ylim=(0.0, 1.0),
            fallback_detector_tag="3d",
        )

        self.glfont = fs.Context()
        self.glfont.add_font("opensans", ui.get_opensans_font_path())
        self.glfont.set_font("opensans")

        self.dia_timeline = ui.Timeline(
            label="Pupil Diameter 3D",
            draw_data_callback=self.draw_pupil_diameter,
            draw_label_callback=self.draw_dia_legend,
            content_height=40.0,
        )
        self.conf_timeline = ui.Timeline(
            "Pupil Confidence", self.draw_pupil_conf, self.draw_conf_legend
        )
        self.g_pool.user_timelines.append(self.dia_timeline)
        self.g_pool.user_timelines.append(self.conf_timeline)

    def _refresh_timelines(self):
        self.cache_pupil_timeline_data(DATA_KEY_DIAMETER, detector_tag="3d")
        self.cache_pupil_timeline_data(
            DATA_KEY_CONFIDENCE,
            detector_tag="2d",
            ylim=(0.0, 1.0),
            fallback_detector_tag="3d",
        )
        self.dia_timeline.refresh()
        self.conf_timeline.refresh()

    def deinit_ui(self):
        self.remove_menu()
        self.g_pool.user_timelines.remove(self.dia_timeline)
        self.g_pool.user_timelines.remove(self.conf_timeline)
        self.dia_timeline = None
        self.conf_timeline = None

    def recent_events(self, events):
        if "frame" in events:
            frm_idx = events["frame"].index
            window = pm.enclosing_window(self.g_pool.timestamps, frm_idx)
            events["pupil"] = self.g_pool.pupil_positions.by_ts_window(window)

    def cache_pupil_timeline_data(
        self,
        key: str,
        detector_tag: str,
        ylim=None,
        fallback_detector_tag: T.Optional[str] = None,
    ):
        world_start_stop_ts = [self.g_pool.timestamps[0], self.g_pool.timestamps[-1]]
        if not self.g_pool.pupil_positions:
            self.cache[key] = {
                "left": [],
                "right": [],
                "xlim": world_start_stop_ts,
                "ylim": [0, 1],
            }
        else:
            ts_data_pairs_right_left = [], []
            for eye_id in (0, 1):
                pupil_positions = self.g_pool.pupil_positions[eye_id, detector_tag]
                if not pupil_positions and fallback_detector_tag is not None:
                    pupil_positions = self.g_pool.pupil_positions[
                        eye_id, fallback_detector_tag
                    ]
                if pupil_positions:
                    t0, t1 = (
                        pupil_positions.timestamps[0],
                        pupil_positions.timestamps[-1],
                    )
                    timestamps_target = np.linspace(
                        t0, t1, NUMBER_SAMPLES_TIMELINE, dtype=np.float32
                    )

                    data_indeces = pm.find_closest(
                        pupil_positions.timestamps, timestamps_target
                    )
                    data_indeces = np.unique(data_indeces)
                    for idx in data_indeces:
                        ts_data_pair = (
                            pupil_positions.timestamps[idx],
                            pupil_positions[idx][key],
                        )
                        ts_data_pairs_right_left[eye_id].append(ts_data_pair)

            if ylim is None:
                # max_val must not be 0, else gl will crash
                all_pupil_data_chained = chain.from_iterable(ts_data_pairs_right_left)
                try:
                    # Outlier removal based on:
                    # https://en.wikipedia.org/wiki/Outlier#Tukey's_fences
                    min_val, max_val = np.quantile(
                        [pd[1] for pd in all_pupil_data_chained], [0.25, 0.75]
                    )
                    iqr = max_val - min_val
                    min_val -= 1.5 * iqr
                    max_val += 1.5 * iqr
                    ylim = min_val, max_val
                except IndexError:  # no pupil data available
                    ylim = 0.0, 1.0

            self.cache[key] = {
                "right": ts_data_pairs_right_left[0],
                "left": ts_data_pairs_right_left[1],
                "xlim": world_start_stop_ts,
                "ylim": ylim,
            }

    def draw_pupil_diameter(self, width, height, scale):
        self.draw_pupil_data(DATA_KEY_DIAMETER, width, height, scale)

    def draw_pupil_conf(self, width, height, scale):
        self.draw_pupil_data(DATA_KEY_CONFIDENCE, width, height, scale)

    def draw_pupil_data(self, key, width, height, scale):
        right = self.cache[key]["right"]
        left = self.cache[key]["left"]

        with gl_utils.Coord_System(*self.cache[key]["xlim"], *self.cache[key]["ylim"]):
            cygl_utils.draw_points(
                right, size=2.0 * scale, color=COLOR_LEGEND_EYE_RIGHT
            )
            cygl_utils.draw_points(left, size=2.0 * scale, color=COLOR_LEGEND_EYE_LEFT)

    def draw_dia_legend(self, width, height, scale):
        self.draw_legend(self.dia_timeline.label, width, height, scale)

        ylim = self.cache[DATA_KEY_DIAMETER]["ylim"]
        ylim_legend_text = f"Range: {ylim[0]:.1f} - {ylim[1]:.1f} mm"
        ylim_legend_pos = 26.0 * scale
        with self._legend_font(scale) as font:
            font.draw_text(width, ylim_legend_pos, ylim_legend_text)

    def draw_conf_legend(self, width, height, scale):
        self.draw_legend(self.conf_timeline.label, width, height, scale)

    def draw_legend(self, label, width, height, scale):
        legend_height = 13.0 * scale
        pad = 10 * scale

        with self._legend_font(scale) as font:
            font.draw_text(width, 0, label)
            font.draw_text(width / 2, legend_height, "left")
            font.draw_text(width, legend_height, "right")

        cygl_utils.draw_polyline(
            [(pad, 1.5 * legend_height), (width / 4, 1.5 * legend_height)],
            color=COLOR_LEGEND_EYE_LEFT,
            line_type=gl.GL_LINES,
            thickness=4.0 * scale,
        )
        cygl_utils.draw_polyline(
            [
                (width / 2 + pad, 1.5 * legend_height),
                (width * 3 / 4, 1.5 * legend_height),
            ],
            color=COLOR_LEGEND_EYE_RIGHT,
            line_type=gl.GL_LINES,
            thickness=4.0 * scale,
        )

    @contextmanager
    def _legend_font(self, scale):
        self.glfont.push_state()
        try:
            self.glfont.set_align_string(v_align="right", h_align="top")
            self.glfont.set_size(15.0 * scale)
            yield self.glfont
        finally:
            self.glfont.pop_state()


class Pupil_From_Recording(Pupil_Producer_Base):
    @classmethod
    def plugin_menu_label(cls) -> str:
        return "Pupil Data From Recording"

    @classmethod
    def pupil_data_source_selection_order(cls) -> float:
        return 1.0

    def __init__(self, g_pool):
        super().__init__(g_pool)

        pupil_data = pm.PupilDataBisector.load_from_file(g_pool.rec_dir, "pupil")
        g_pool.pupil_positions = pupil_data
        self._pupil_changed_announcer.announce_existing()
        logger.debug("pupil positions changed")

    def init_ui(self):
        super().init_ui()
        self.menu.append(ui.Info_Text("Using pupil data recorded by Pupil Capture."))


class Offline_Pupil_Detection(Pupil_Producer_Base):
    """docstring for Offline_Pupil_Detection"""

    session_data_version = 4
    session_data_name = "offline_pupil"

    @classmethod
    def plugin_menu_label(cls) -> str:
        return "Post-Hoc Pupil Detection"

    @classmethod
    def pupil_data_source_selection_order(cls) -> float:
        return 2.0

    def __init__(self, g_pool):
        super().__init__(g_pool)
        self._detection_paused = False

        zmq_ctx = zmq.Context()
        self.data_sub = zmq_tools.Msg_Receiver(
            zmq_ctx,
            g_pool.ipc_sub_url,
            topics=("pupil", "notify.file_source.video_finished"),
            hwm=100_000,
        )

        self.data_dir = os.path.join(g_pool.rec_dir, "offline_data")
        os.makedirs(self.data_dir, exist_ok=True)
        try:
            session_meta_data = fm.load_object(
                os.path.join(self.data_dir, self.session_data_name + ".meta")
            )
            assert session_meta_data.get("version") == self.session_data_version
        except (AssertionError, FileNotFoundError):
            session_meta_data = {}
            session_meta_data["detection_status"] = ["unknown", "unknown"]

        self.detection_status = session_meta_data["detection_status"]

        self._pupil_data_store = pm.PupilDataCollector()
        pupil_data_from_cache = pm.PupilDataBisector.load_from_file(
            self.data_dir, self.session_data_name
        )
        self.publish_existing(pupil_data_from_cache)

        # Start offline pupil detection if not complete yet:
        self.eye_video_loc = [None, None]
        self.eye_frame_num = [0, 0]
<<<<<<< HEAD
        self.eye_frame_num[0] = len(
            self._pupil_data_store[0, "3d"]
        )  # TODO: Figure out the number of frames independent of 3d detection
        self.eye_frame_num[1] = len(
            self._pupil_data_store[1, "3d"]
        )  # TODO: Figure out the number of frames independent of 3d detection

        self.pause_switch = None
        self.detection_paused = False
=======
>>>>>>> e6a8856d

        # start processes
        for eye_id in range(2):
            if self.detection_status[eye_id] != "complete":
                self.start_eye_process(eye_id)

    def start_eye_process(self, eye_id):
        potential_locs = [
            os.path.join(self.g_pool.rec_dir, "eye{}{}".format(eye_id, ext))
            for ext in (".mjpeg", ".mp4", ".mkv")
        ]
        existing_locs = [loc for loc in potential_locs if os.path.exists(loc)]
        if not existing_locs:
            logger.error("no eye video for eye '{}' found.".format(eye_id))
            self.detection_status[eye_id] = "No eye video found."
            return
        rec, file_ = os.path.split(existing_locs[0])
        set_name = os.path.splitext(file_)[0]
        self.videoset = VideoSet(rec, set_name, fill_gaps=False)
        self.videoset.load_or_build_lookup()
        if self.videoset.is_empty():
            logger.error(f"No videos for eye '{eye_id}' found.")
            self.detection_status[eye_id] = "No eye video found."
            return
        video_loc = existing_locs[0]
        n_valid_frames = np.count_nonzero(self.videoset.lookup.container_idx > -1)
        self.eye_frame_num[eye_id] = n_valid_frames

        capure_settings = "File_Source", {"source_path": video_loc, "timing": None}
        self.notify_all(
            {
                "subject": "eye_process.should_start",
                "eye_id": eye_id,
                "overwrite_cap_settings": capure_settings,
            }
        )
        self.eye_video_loc[eye_id] = video_loc
        self.detection_status[eye_id] = "Detecting..."

    @property
    def detection_progress(self) -> float:
        total = sum(self.eye_frame_num)
        # TODO: Figure out the number of frames independent of 3d detection
        detected = self._pupil_data_store.count_collected(detector_tag="3d")
        if total:
<<<<<<< HEAD
            return min(
                # TODO: Figure out the number of frames independent of 3d detection
                len(self._pupil_data_store[..., "3d"]) / total,
                1.0,
            )
=======
            return min(detected / total, 1.0,)
>>>>>>> e6a8856d
        else:
            return 0.0

    def stop_eye_process(self, eye_id):
        self.notify_all({"subject": "eye_process.should_stop", "eye_id": eye_id})
        self.eye_video_loc[eye_id] = None

    def recent_events(self, events):
        super().recent_events(events)
        while self.data_sub.new_data:
            topic = self.data_sub.recv_topic()
            remaining_frames = self.data_sub.recv_remaining_frames()
            if topic.startswith("pupil."):
                # pupil data only has one remaining frame
                payload_serialized = next(remaining_frames)
                pupil_datum = fm.Serialized_Dict(msgpack_bytes=payload_serialized)
                assert pm.PupilTopic.match(topic, eye_id=pupil_datum["id"])
                timestamp = pupil_datum["timestamp"]
                self._pupil_data_store.append(topic, pupil_datum, timestamp)
            else:
                payload = self.data_sub.deserialize_payload(*remaining_frames)
                if payload["subject"] == "file_source.video_finished":
                    for eyeid in (0, 1):
                        if self.eye_video_loc[eyeid] == payload["source_path"]:
                            logger.debug("eye {} process complete".format(eyeid))
                            self.detection_status[eyeid] = "complete"
                            self.stop_eye_process(eyeid)
                            break
                    if self.eye_video_loc == [None, None]:
                        data = self._pupil_data_store.as_pupil_data_bisector()
                        self.publish_new(pupil_data_bisector=data)

        self.menu_icon.indicator_stop = self.detection_progress

    def publish_existing(self, pupil_data_bisector):
        self.g_pool.pupil_positions = pupil_data_bisector
        self._pupil_changed_announcer.announce_existing()

    def publish_new(self, pupil_data_bisector):
        self.g_pool.pupil_positions = pupil_data_bisector
        self._pupil_changed_announcer.announce_new()
        logger.debug("pupil positions changed")
        self.save_offline_data()

    def on_notify(self, notification):
        super().on_notify(notification)
        if notification["subject"] == "eye_process.started":
            pass
        elif notification["subject"] == "eye_process.stopped":
            self.eye_video_loc[notification["eye_id"]] = None

    def cleanup(self):
        self.stop_eye_process(0)
        self.stop_eye_process(1)
        # close sockets before context is terminated
        self.data_sub = None
        self.save_offline_data()

    def save_offline_data(self):
        self.g_pool.pupil_positions.save_to_file(self.data_dir, "offline_pupil")
        session_data = {}
        session_data["detection_status"] = self.detection_status
        session_data["version"] = self.session_data_version
        cache_path = os.path.join(self.data_dir, "offline_pupil.meta")
        fm.save_object(session_data, cache_path)
        logger.info("Cached detected pupil data to {}".format(cache_path))

    def redetect(self):
        self._pupil_data_store.clear()
        self.g_pool.pupil_positions = self._pupil_data_store.as_pupil_data_bisector()
        self._pupil_changed_announcer.announce_new()
        self.detection_finished_flag = False
        self.detection_paused = False
        for eye_id in range(2):
            if self.eye_video_loc[eye_id] is None:
                self.start_eye_process(eye_id)
            else:
                self.notify_all(
                    {
                        "subject": "file_source.seek",
                        "frame_index": 0,
                        "source_path": self.eye_video_loc[eye_id],
                    }
                )

    def init_ui(self):
        super().init_ui()
        self.menu.append(ui.Info_Text("Detect pupil positions from eye videos."))
        self.menu.append(ui.Switch("detection_paused", self, label="Pause detection"))
        self.menu.append(ui.Button("Redetect", self.redetect))
        self.menu.append(
            ui.Text_Input(
                "0",
                label="eye0:",
                getter=lambda: self.detection_status[0],
                setter=lambda _: _,
            )
        )
        self.menu.append(
            ui.Text_Input(
                "1",
                label="eye1:",
                getter=lambda: self.detection_status[1],
                setter=lambda _: _,
            )
        )

        progress_slider = ui.Slider(
            "detection_progress",
            label="Detection Progress",
            getter=lambda: 100 * self.detection_progress,
            setter=lambda _: _,
        )
        progress_slider.display_format = "%3.0f%%"
        self.menu.append(progress_slider)

    @property
    def detection_paused(self):
        return self._detection_paused

    @detection_paused.setter
    def detection_paused(self, should_pause):
        self._detection_paused = should_pause
        for eye_id in range(2):
            if self.eye_video_loc[eye_id] is not None:
                subject = "file_source." + (
                    "should_pause" if should_pause else "should_play"
                )
                self.notify_all(
                    {"subject": subject, "source_path": self.eye_video_loc[eye_id]}
                )<|MERGE_RESOLUTION|>--- conflicted
+++ resolved
@@ -354,18 +354,6 @@
         # Start offline pupil detection if not complete yet:
         self.eye_video_loc = [None, None]
         self.eye_frame_num = [0, 0]
-<<<<<<< HEAD
-        self.eye_frame_num[0] = len(
-            self._pupil_data_store[0, "3d"]
-        )  # TODO: Figure out the number of frames independent of 3d detection
-        self.eye_frame_num[1] = len(
-            self._pupil_data_store[1, "3d"]
-        )  # TODO: Figure out the number of frames independent of 3d detection
-
-        self.pause_switch = None
-        self.detection_paused = False
-=======
->>>>>>> e6a8856d
 
         # start processes
         for eye_id in range(2):
@@ -411,15 +399,7 @@
         # TODO: Figure out the number of frames independent of 3d detection
         detected = self._pupil_data_store.count_collected(detector_tag="3d")
         if total:
-<<<<<<< HEAD
-            return min(
-                # TODO: Figure out the number of frames independent of 3d detection
-                len(self._pupil_data_store[..., "3d"]) / total,
-                1.0,
-            )
-=======
             return min(detected / total, 1.0,)
->>>>>>> e6a8856d
         else:
             return 0.0
 
