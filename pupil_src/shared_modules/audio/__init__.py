--- conflicted
+++ resolved
@@ -95,46 +95,6 @@
                 self[d] = idx
 
 
-<<<<<<< HEAD
-    class Audio_Capture(object):
-        """docstring for audio_capture"""
-        def __init__(self,audio_src_idx=0, out_file='out.wav'):
-            super(Audio_Capture, self).__init__()
-            # command = [ ffmpeg_bin,
-            #         '-f', 'alsa',
-            #         '-i', 'hw:0,0',
-            #         '-v', 'error',
-            #         out_file]
-            logger.info("Recording audio  using 'arecord' device %s to %s"%(audio_src_idx,out_file))
-            command = [ arecord_bin,
-                        '-D', 'plughw:'+str(audio_src_idx)+',0',
-                        '-r', '16000',
-                        '-f', 'S16_LE',
-                        '-c', '2',
-                        '-q', #we use quite because signint will write into stderr and we use this to check for real errors.
-                        out_file]
-            try:
-                self.process =  sp.Popen(command,stdout=sp.PIPE,stderr=sp.PIPE)
-            except OSError:
-                logger.debug("Audio module for recording not found. Not recording audio. please do 'sudo apt-get install libav-tools'.")
-                self.process = None
-                return
-            logger.debug("stared recording mic to %s with avconv process, pid: %s"%(out_file,self.process.pid))
-
-        def __del__(self):
-            if self.process:
-                self.process.send_signal(signal.SIGINT)
-                out,err = self.process.communicate()
-                if err:
-                    logger.warning('Audio recording failed. Error:\n %s'%err)
-                if out:
-                    logger.debug('Audio recording. INFO:\n %s'%out)
-                logger.debug("Finished recording mic with avconv process, pid: %s"%(self.process.pid))
-
-
-
-=======
->>>>>>> cb648f7e
 elif os_name == "Darwin":
 
     class Audio_Input_Dict(dict):
@@ -144,42 +104,6 @@
             self['No Audio'] = -1
             self['Default Mic'] = 0
 
-<<<<<<< HEAD
-    if getattr(sys, 'frozen', False):
-        # we are running in a |PyInstaller| bundle
-        # sox_bin = os.path.join(sys._MEIPASS,'sox')
-        sox_bin = os.path.join('/usr/local/bin','sox')
-    else:
-        # we are running in a normal Python environment
-        sox_bin = "sox"
-
-
-    class Audio_Capture(object):
-        """docstring for audio_capture"""
-        def __init__(self,audio_src_idx=0, out_file='out.wav'):
-            super(Audio_Capture, self).__init__()
-            logger.info("Recording audio  using 'sox' device %s to %s"%(audio_src_idx,out_file))
-            command = [ sox_bin,
-                    '-d','-q', out_file]
-            try:
-                self.process =  sp.Popen(command,stdout=sp.PIPE,stderr=sp.PIPE)
-            except OSError:
-                logger.warning("Audio module for recording not found. Not recording audio. Please do 'brew install sox' ")
-                self.process = None
-                return
-            logger.debug("stared recording mic to %s with SOX process, pid: %s"%(out_file,self.process.pid))
-
-        def __del__(self):
-            if self.process:
-                self.process.send_signal(signal.SIGINT)
-                out,err = self.process.communicate()
-                if err:
-                    logger.warning('Audio recording failed. Error:\n %s'%err)
-                if out:
-                    logger.info('Audio recording. INFO:\n %s'%out)
-                logger.debug("Finished recording mic with SOX process, pid: %s"%(self.process.pid))
-=======
->>>>>>> cb648f7e
 
 
 
