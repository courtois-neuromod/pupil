--- conflicted
+++ resolved
@@ -468,16 +468,7 @@
         self.fixation_data = deque()
         self.fixation_start_ts = deque()
         self.fixation_stop_ts = deque()
-<<<<<<< HEAD
         self.bg_task = bh.IPC_Logging_Task_Proxy('Fixation detection', detect_fixations, args=generator_args)
-=======
-        self.bg_task = bh.IPC_Logging_Task_Proxy(
-            self.g_pool.ipc_push_url,
-            "Fixation detection",
-            detect_fixations,
-            args=generator_args,
-        )
->>>>>>> 7d100748
 
     def recent_events(self, events):
         if self.bg_task:
