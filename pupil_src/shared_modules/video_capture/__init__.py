--- conflicted
+++ resolved
@@ -51,38 +51,15 @@
     logger.info("Install pyndsi to use the Pupil Mobile backend")
 else:
     source_classes.append(NDSI_Source)
-<<<<<<< HEAD
     manager_classes.append(NDSI_Manager)
-
-try:
-    from .realsense_backend import Realsense_Source, Realsense_Manager
-except ImportError:
-    logger.debug("Install pyrealsense to use the Intel RealSense backend")
-else:
-    source_classes.append(Realsense_Source)
-    manager_classes.append(Realsense_Manager)
-
-try:
-    from .realsense2_backend import Realsense2_Source, Realsense2_Manager
-except ImportError:
-    logger.debug(
-        "Install pyrealsense2 to use the Intel RealSense backend for D400 series cameras"
-    )
-else:
-    source_classes.append(Realsense2_Source)
-    manager_classes.append(Realsense2_Manager)
 
 try:
     from gi.repository import Aravis
     from .aravis_backend import Aravis_Source, Aravis_Manager
 except ImportError as ie:
-    print(ie)
     logger.info(
         "Install aravis and python-aravis to use the Aravis backend"
     )
 else:
     source_classes.append(Aravis_Source)
-    manager_classes.append(Aravis_Manager)
-=======
-    manager_classes.append(NDSI_Manager)
->>>>>>> f2946777
+    manager_classes.append(Aravis_Manager)