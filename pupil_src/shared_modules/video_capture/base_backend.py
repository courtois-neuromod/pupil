"""
(*)~---------------------------------------------------------------------------
Pupil - eye tracking platform
Copyright (C) 2012-2020 Pupil Labs

Distributed under the terms of the GNU
Lesser General Public License (LGPL v3.0).
See COPYING and COPYING.LESSER for license details.
---------------------------------------------------------------------------~(*)
"""

import logging
import typing as T
from enum import IntEnum, auto
from time import monotonic, sleep

import numpy as np
from pyglui import cygl, ui

import gl_utils
from plugin import Plugin

logger = logging.getLogger(__name__)


class InitialisationError(Exception):
    pass


class StreamError(Exception):
    pass


class EndofVideoError(Exception):
    pass


class NoMoreVideoError(Exception):
    pass


class SourceMode(IntEnum):
    # NOTE: IntEnum is serializable with msgpack
    AUTO = auto()
    MANUAL = auto()


class Base_Source(Plugin):
    """Abstract source class

    All source objects are based on `Base_Source`.

    A source object is independent of its matching manager and should be
    initialisable without it.

    Initialization is required to succeed. In case of failure of the underlying capture
    the follow properties need to be readable:

    - name
    - frame_rate
    - frame_size

    The recent_events function is allowed to not add a frame to the `events` object.

    Attributes:
        g_pool (object): Global container, see `Plugin.g_pool`
    """

    uniqueness = "by_base_class"
    order = 0.0
    icon_chr = chr(0xE412)
    icon_font = "pupil_icons"

    @property
    def pretty_class_name(self):
        return "Video Source"

    def __init__(
        self, g_pool, *, source_mode: T.Optional[SourceMode] = None, **kwargs,
    ):
        super().__init__(g_pool)
        self.g_pool.capture = self
        self._recent_frame = None
        self._intrinsics = None

        # Three relevant cases for initializing source_mode:
        #   - Plugin started at runtime: use existing source mode in g_pool
        #   - Fresh start without settings: initialize to auto
        #   - Start with settings: will be passed as parameter, use those
        if not hasattr(self.g_pool, "source_mode"):
            self.g_pool.source_mode = source_mode or SourceMode.AUTO

        if not hasattr(self.g_pool, "source_managers"):
            # If for some reason no manager is loaded, we initialize this ourselves.
            self.g_pool.source_managers = []

    def add_menu(self):
        super().add_menu()
        self.menu_icon.order = 0.2

    def init_ui(self):
        self.add_menu()
        self.menu.label = "Video Source"
        self.update_menu()

    def deinit_ui(self):
        self.remove_menu()

    def source_list(self):
        source_type = "Camera" if self.manual_mode else "Device"
        entries = [(None, f"Activate {source_type}")]

        for manager in self.g_pool.source_managers:
            if self.manual_mode:
                sources = manager.get_cameras()
            else:
                sources = manager.get_devices()

            for info in sources:
                entries.append((info, info.label))

        if len(entries) == 1:
            entries.append((None, f"No {source_type}s Found!"))

        return zip(*entries)

    def activate_source(self, source_info):
        if source_info is not None:
            source_info.activate()

    @property
    def manual_mode(self) -> bool:
        return self.g_pool.source_mode == SourceMode.MANUAL

    @manual_mode.setter
    def manual_mode(self, enable) -> None:
        new_mode = SourceMode.MANUAL if enable else SourceMode.AUTO
        if new_mode != self.g_pool.source_mode:
            logger.debug(f"Setting source mode: {new_mode.name}")
            self.notify_all({"subject": "backend.change_mode", "mode": new_mode})

    def on_notify(self, notification):
        subject = notification["subject"]

        if subject == "backend.change_mode":
            mode = SourceMode(notification["mode"])
            if mode != self.g_pool.source_mode:
                self.g_pool.source_mode = mode
                # redraw menu to close potentially open (and now incorrect) dropdown
                self.update_menu()

        elif subject == "eye_process.started":
            # Make sure to broadcast current source mode once to newly started eyes so
            # they are always in sync!
            if self.g_pool.app == "capture" and self.g_pool.process == "world":
                self.notify_all(
                    {"subject": "backend.change_mode", "mode": self.g_pool.source_mode}
                )

    def update_menu(self) -> None:
        """Update the UI for the source.

        Do not overwrite this in inherited classes. Use ui_elements() instead.
        """

        del self.menu[:]

        if self.manual_mode:
            self.menu.append(
                ui.Info_Text("Select a camera to use as input for this window.")
            )
        else:
            self.menu.append(
                ui.Info_Text(
                    "Select a Pupil Core headset from the list."
                    " Cameras will be automatically selected for world and eye windows."
                )
            )

        self.menu.append(
            ui.Selector(
                "selected_source",
                selection_getter=self.source_list,
                getter=lambda: None,
                setter=self.activate_source,
                label=" ",  # TODO: pyglui does not allow using no label at all
            )
        )

        if not self.manual_mode:
            self.menu.append(
                ui.Info_Text(
                    "Enable manual camera selection to choose a specific camera"
                    " as input for every window."
                )
            )

        self.menu.append(
            ui.Switch("manual_mode", self, label="Enable Manual Camera Selection")
        )

        source_settings = self.ui_elements()
        if source_settings:
            settings_menu = ui.Growing_Menu(f"Settings")
            settings_menu.extend(source_settings)
            self.menu.append(settings_menu)

    def ui_elements(self) -> T.List[ui.UI_element]:
        """Returns a list of ui elements with info and settings for the source."""
        return []

    def recent_events(self, events):
        """Returns None

        Adds events['frame']=Frame(args)
            Frame: Object containing image and time information of the current
            source frame.
        """
        raise NotImplementedError()

    def gl_display(self):
        if self._recent_frame is not None:
            frame = self._recent_frame
            if (
                frame.yuv_buffer is not None
                # TODO: Find a better solution than this:
                and getattr(self.g_pool, "display_mode", "") != "algorithm"
            ):
                self.g_pool.image_tex.update_from_yuv_buffer(
                    frame.yuv_buffer, frame.width, frame.height
                )
            elif frame.gray is not None:
                self.g_pool.image_tex.update_from_ndarray(frame.gray)
            else:
                self.g_pool.image_tex.update_from_ndarray(frame.bgr)
            gl_utils.glFlush()
        should_flip = getattr(self.g_pool, "flip", False)
        gl_utils.make_coord_system_norm_based(flip=should_flip)
        self.g_pool.image_tex.draw()
        if not self.online:
            cygl.utils.draw_gl_texture(np.zeros((1, 1, 3), dtype=np.uint8), alpha=0.4)
        gl_utils.make_coord_system_pixel_based(
            (self.frame_size[1], self.frame_size[0], 3), flip=should_flip
        )

    @property
    def name(self):
        raise NotImplementedError()

    def get_init_dict(self):
        return {"source_mode": self.g_pool.source_mode}

    @property
    def frame_size(self):
        """Summary
        Returns:
            tuple: 2-element tuple containing width, height
        """
        raise NotImplementedError()

    @property
    def frame_rate(self):
        """
        Returns:
            int/float: Frame rate
        """
        raise NotImplementedError()

    @property
    def jpeg_support(self):
        """
        Returns:
            bool: Source supports jpeg data
        """
        raise NotImplementedError()

    @property
    def online(self):
        """
        Returns:
            bool: Source is avaible and streaming images.
        """
        return True

    @property
    def intrinsics(self):
        return self._intrinsics

    @intrinsics.setter
    def intrinsics(self, model):
        self._intrinsics = model


class Base_Manager(Plugin):
    """Abstract base class for source managers.

    Managers are plugins that enumerate and load accessible sources from different
    backends, e.g. locally USB-connected cameras.

    Supported sources can be either single cameras or whole devices. Identification and
    activation of sources works via SourceInfo (see below).
    """

    # backend managers are always loaded and need to be loaded before the sources
    order = -1

    def __init__(self, g_pool):
        super().__init__(g_pool)

        # register all instances in g_pool.source_managers list
        if not hasattr(g_pool, "source_managers"):
            g_pool.source_managers = []

        if self not in g_pool.source_managers:
            g_pool.source_managers.append(self)

    def get_devices(self) -> T.Sequence["SourceInfo"]:
        """Return source infos for all devices that the backend supports."""
        return []

<<<<<<< HEAD
    def auto_activate_source(self):
        """This function should be implemented in *_Manager classes
            to activate the corresponding source with following preferences:
                eye0: Pupil Cam1/2/3 ID0
                eye1: Pupil Cam1/2/3 ID1
                world: Pupil Cam1 ID2
=======
    def get_cameras(self) -> T.Sequence["SourceInfo"]:
        """Return source infos for all cameras that the backend supports."""
        return []
>>>>>>> bcfbf7d2

    def activate(self, key: T.Any) -> None:
        """Activate a source (device or camera) by key from source info."""
        pass


class SourceInfo:
    """SourceInfo is a proxy for a source (camera or device) from a manager.

    Managers hand out source infos that can be activated from other places in the code.
    A manager needs to identify a source uniquely by a key.
    """

    def __init__(self, label: str, manager: Base_Manager, key: T.Any):
        self.label = label
        self.manager = manager
        self.key = key

    def activate(self) -> None:
        self.manager.activate(self.key)

    def __str__(self) -> str:
        return f"{self.label} - {self.manager.class_name}({self.key})"


class Playback_Source(Base_Source):
    def __init__(self, g_pool, timing="own", *args, **kwargs):
        """
        The `timing` argument defines the source's behavior during recent_event calls
            'own': Timing is based on recorded timestamps; uses own wait function;
                    used in Capture as an online source
            'external': Uses Seek_Control's current playback time to figure out
                    most appropriate frame; does not wait on its own
            None: Simply returns next frame as fast as possible; used for detectors
        """
        super().__init__(g_pool, *args, **kwargs)
        assert timing in (
            "external",
            "own",
            None,
        ), "invalid timing argument: {}".format(timing)
        self.timing = timing
        self.finished_sleep = 0.0
        self._recent_wait_ts = -1
        self.play = True

    def seek_to_frame(self, frame_idx):
        raise NotImplementedError()

    def get_frame_index(self):
        raise NotImplementedError()

    def get_frame(self):
        raise NotImplementedError()

    def get_frame_index_ts(self):
        idx = self.get_frame_index()
        return idx, self.timestamps[idx]

    def wait(self, timestamp):
        if timestamp == self._recent_wait_ts:
            sleep(1 / 60)  # 60 fps on pause
        elif self.finished_sleep:
            target_wait_time = timestamp - self._recent_wait_ts
            time_spent = monotonic() - self.finished_sleep
            target_wait_time -= time_spent
            if 1 > target_wait_time > 0:
                sleep(target_wait_time)
        self._recent_wait_ts = timestamp
        self.finished_sleep = monotonic()

    def get_init_dict(self):
        return dict(**super().get_init_dict(), timing=self.timing)<|MERGE_RESOLUTION|>--- conflicted
+++ resolved
@@ -318,18 +318,9 @@
         """Return source infos for all devices that the backend supports."""
         return []
 
-<<<<<<< HEAD
-    def auto_activate_source(self):
-        """This function should be implemented in *_Manager classes
-            to activate the corresponding source with following preferences:
-                eye0: Pupil Cam1/2/3 ID0
-                eye1: Pupil Cam1/2/3 ID1
-                world: Pupil Cam1 ID2
-=======
     def get_cameras(self) -> T.Sequence["SourceInfo"]:
         """Return source infos for all cameras that the backend supports."""
         return []
->>>>>>> bcfbf7d2
 
     def activate(self, key: T.Any) -> None:
         """Activate a source (device or camera) by key from source info."""
