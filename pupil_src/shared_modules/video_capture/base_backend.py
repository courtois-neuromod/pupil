"""
(*)~---------------------------------------------------------------------------
Pupil - eye tracking platform
Copyright (C) 2012-2020 Pupil Labs

Distributed under the terms of the GNU
Lesser General Public License (LGPL v3.0).
See COPYING and COPYING.LESSER for license details.
---------------------------------------------------------------------------~(*)
"""

import logging
import typing as T
from enum import IntEnum, auto
from time import monotonic, sleep

import numpy as np
from pyglui import cygl, ui

import gl_utils
from plugin import Plugin

logger = logging.getLogger(__name__)


class InitialisationError(Exception):
    pass


class StreamError(Exception):
    pass


class EndofVideoError(Exception):
    pass


class NoMoreVideoError(Exception):
    pass


class SourceMode(IntEnum):
    # NOTE: IntEnum is serializable with msgpack
    AUTO = auto()
    MANUAL = auto()


class Base_Source(Plugin):
    """Abstract source class

    All source objects are based on `Base_Source`.

    A source object is independent of its matching manager and should be
    initialisable without it.

    Initialization is required to succeed. In case of failure of the underlying capture
    the follow properties need to be readable:

    - name
    - frame_rate
    - frame_size

    The recent_events function is allowed to not add a frame to the `events` object.

    Attributes:
        g_pool (object): Global container, see `Plugin.g_pool`
    """

    uniqueness = "by_base_class"
    order = 0.0
    icon_chr = chr(0xE412)
    icon_font = "pupil_icons"

    @property
    def pretty_class_name(self):
        return "Video Source"

    def __init__(
        self,
        g_pool,
        *,
        source_mode: T.Optional[SourceMode] = None,
        **kwargs,
    ):
        super().__init__(g_pool)
        self.g_pool.capture = self
        self._recent_frame = None
        self._intrinsics = None

        # Three relevant cases for initializing source_mode:
        #   - Plugin started at runtime: use existing source mode in g_pool
        #   - Fresh start without settings: initialize to auto
        #   - Start with settings: will be passed as parameter, use those
        if not hasattr(self.g_pool, "source_mode"):
            self.g_pool.source_mode = source_mode or SourceMode.AUTO

        if not hasattr(self.g_pool, "source_managers"):
            # If for some reason no manager is loaded, we initialize this ourselves.
            self.g_pool.source_managers = []

    def add_menu(self):
        super().add_menu()
        self.menu_icon.order = 0.2

    def init_ui(self):
        self.add_menu()
        self.menu.label = "Video Source"
        self.update_menu()

    def deinit_ui(self):
        self.remove_menu()

    def source_list(self):
        source_type = "Camera" if self.manual_mode else "Device"
        entries = [(None, f"Activate {source_type}")]

        for manager in self.g_pool.source_managers:
            if self.manual_mode:
                sources = manager.get_cameras()
            else:
                sources = manager.get_devices()

            for info in sources:
                entries.append((info, info.label))

        if len(entries) == 1:
            entries.append((None, f"No {source_type}s Found!"))

        return zip(*entries)

    def activate_source(self, source_info):
        if source_info is not None:
            source_info.activate()

    @property
    def manual_mode(self) -> bool:
        return self.g_pool.source_mode == SourceMode.MANUAL

    @manual_mode.setter
    def manual_mode(self, enable) -> None:
        new_mode = SourceMode.MANUAL if enable else SourceMode.AUTO
        if new_mode != self.g_pool.source_mode:
            logger.debug(f"Setting source mode: {new_mode.name}")
            self.notify_all({"subject": "backend.change_mode", "mode": new_mode})

    def on_notify(self, notification):
        subject = notification["subject"]

        if subject == "backend.change_mode":
            mode = SourceMode(notification["mode"])
            if mode != self.g_pool.source_mode:
                self.g_pool.source_mode = mode
                # redraw menu to close potentially open (and now incorrect) dropdown
                self.update_menu()

        elif subject == "eye_process.started":
            # Make sure to broadcast current source mode once to newly started eyes so
            # they are always in sync!
            if self.g_pool.app == "capture" and self.g_pool.process == "world":
                self.notify_all(
                    {"subject": "backend.change_mode", "mode": self.g_pool.source_mode}
                )

    def update_menu(self) -> None:
        """Update the UI for the source.

        Do not overwrite this in inherited classes. Use ui_elements() instead.
        """

        del self.menu[:]

        if self.manual_mode:
            self.menu.append(
                ui.Info_Text("Select a camera to use as input for this window.")
            )
        else:
            self.menu.append(
                ui.Info_Text(
                    "Select a Pupil Core headset from the list."
                    " Cameras will be automatically selected for world and eye windows."
                )
            )

        self.menu.append(
            ui.Selector(
                "selected_source",
                selection_getter=self.source_list,
                getter=lambda: None,
                setter=self.activate_source,
                label=" ",  # TODO: pyglui does not allow using no label at all
            )
        )

        if not self.manual_mode:
            self.menu.append(
                ui.Info_Text(
                    "Enable manual camera selection to choose a specific camera"
                    " as input for every window."
                )
            )

        self.menu.append(
            ui.Switch("manual_mode", self, label="Enable Manual Camera Selection")
        )

        source_settings = self.ui_elements()
        if source_settings:
            settings_menu = ui.Growing_Menu(f"Settings")
            settings_menu.extend(source_settings)
            self.menu.append(settings_menu)

    def ui_elements(self) -> T.List[ui.UI_element]:
        """Returns a list of ui elements with info and settings for the source."""
        return []

    def recent_events(self, events):
        """Returns None

        Adds events['frame']=Frame(args)
            Frame: Object containing image and time information of the current
            source frame.
        """
        raise NotImplementedError()

    def gl_display(self):
        if self._recent_frame is not None:
            frame = self._recent_frame
            if (
                frame.yuv_buffer is not None
                # TODO: Find a better solution than this:
                and getattr(self.g_pool, "display_mode", "") != "algorithm"
            ):
                self.g_pool.image_tex.update_from_yuv_buffer(
                    frame.yuv_buffer, frame.width, frame.height
                )
            elif frame.gray is not None:
                self.g_pool.image_tex.update_from_ndarray(frame.gray)
            else:
                self.g_pool.image_tex.update_from_ndarray(frame.bgr)
            gl_utils.glFlush()
        should_flip = getattr(self.g_pool, "flip", False)
        gl_utils.make_coord_system_norm_based(flip=should_flip)
        self.g_pool.image_tex.draw()
        if not self.online:
            cygl.utils.draw_gl_texture(np.zeros((1, 1, 3), dtype=np.uint8), alpha=0.4)
        gl_utils.make_coord_system_pixel_based(
            (self.frame_size[1], self.frame_size[0], 3), flip=should_flip
        )

    @property
    def name(self):
        raise NotImplementedError()

    def get_init_dict(self):
        return {"source_mode": self.g_pool.source_mode}

    @property
    def frame_size(self):
        """Summary
        Returns:
            tuple: 2-element tuple containing width, height
        """
        raise NotImplementedError()

    @property
    def frame_rate(self):
        """
        Returns:
            int/float: Frame rate
        """
        raise NotImplementedError()

    @property
    def jpeg_support(self):
        """
        Returns:
            bool: Source supports jpeg data
        """
        raise NotImplementedError()

    @property
    def online(self):
        """
        Returns:
            bool: Source is avaible and streaming images.
        """
        return True

    @property
    def intrinsics(self):
        return self._intrinsics

    @intrinsics.setter
    def intrinsics(self, model):
        self._intrinsics = model


class Base_Manager(Plugin):
    """Abstract base class for source managers.

    Managers are plugins that enumerate and load accessible sources from different
    backends, e.g. locally USB-connected cameras.

    Supported sources can be either single cameras or whole devices. Identification and
    activation of sources works via SourceInfo (see below).
    """

    # backend managers are always loaded and need to be loaded before the sources
    order = -1

    def __init__(self, g_pool):
        super().__init__(g_pool)

        # register all instances in g_pool.source_managers list
        if not hasattr(g_pool, "source_managers"):
            g_pool.source_managers = []

        if self not in g_pool.source_managers:
            g_pool.source_managers.append(self)

    def get_devices(self) -> T.Sequence["SourceInfo"]:
        """Return source infos for all devices that the backend supports."""
        return []

<<<<<<< HEAD
        if notification["subject"].startswith("backend.auto_select_manager"):
            target_manager_class = self.manager_classes[notification["name"]]
            self.replace_backend_manager(target_manager_class, auto_activate=True)
        if (
            notification["subject"].startswith("backend.auto_activate_source")
            and notification["proc_name"] == self.g_pool.process
        ):
            self.auto_activate_source()

    def replace_backend_manager(self, manager_class, auto_activate=False):
        if not isinstance(self, manager_class):
            if self.g_pool.process.startswith("eye"):
                self.notify_all(
                    {
                        "subject": "start_eye_plugin",
                        "target": self.g_pool.process,
                        "name": manager_class.__name__,
                    }
                )
            else:
                self.notify_all(
                    {"subject": "start_plugin", "name": manager_class.__name__}
                )
        if auto_activate:
            self.notify_all(
                {
                    "subject": "backend.auto_activate_source.{}".format(
                        self.g_pool.process
                    ),
                    "proc_name": self.g_pool.process,
                    "delay": 0.5,
                }
            )

    def auto_activate_source(self):
        """This function should be implemented in *_Manager classes
            to activate the corresponding source with following preferences:
                eye0: Pupil Cam1/2/3 ID0
                eye1: Pupil Cam1/2/3 ID1
                world: Pupil Cam1 ID2
=======
    def get_cameras(self) -> T.Sequence["SourceInfo"]:
        """Return source infos for all cameras that the backend supports."""
        return []
>>>>>>> f2946777

    def activate(self, key: T.Any) -> None:
        """Activate a source (device or camera) by key from source info."""
        pass


class SourceInfo:
    """SourceInfo is a proxy for a source (camera or device) from a manager.

    Managers hand out source infos that can be activated from other places in the code.
    A manager needs to identify a source uniquely by a key.
    """

    def __init__(self, label: str, manager: Base_Manager, key: T.Any):
        self.label = label
        self.manager = manager
        self.key = key

    def activate(self) -> None:
        self.manager.activate(self.key)

    def __str__(self) -> str:
        return f"{self.label} - {self.manager.class_name}({self.key})"


class Playback_Source(Base_Source):
    def __init__(self, g_pool, timing="own", *args, **kwargs):
        """
        The `timing` argument defines the source's behavior during recent_event calls
            'own': Timing is based on recorded timestamps; uses own wait function;
                    used in Capture as an online source
            'external': Uses Seek_Control's current playback time to figure out
                    most appropriate frame; does not wait on its own
            None: Simply returns next frame as fast as possible; used for detectors
        """
        super().__init__(g_pool, *args, **kwargs)
        assert timing in (
            "external",
            "own",
            None,
        ), "invalid timing argument: {}".format(timing)
        self.timing = timing
        self.finished_sleep = 0.0
        self._recent_wait_ts = -1
        self.play = True

    def seek_to_frame(self, frame_idx):
        raise NotImplementedError()

    def get_frame_index(self):
        raise NotImplementedError()

    def get_frame(self):
        raise NotImplementedError()

    def get_frame_index_ts(self):
        idx = self.get_frame_index()
        return idx, self.timestamps[idx]

    def wait(self, timestamp):
        if timestamp == self._recent_wait_ts:
            sleep(1 / 60)  # 60 fps on pause
        elif self.finished_sleep:
            target_wait_time = timestamp - self._recent_wait_ts
            time_spent = monotonic() - self.finished_sleep
            target_wait_time -= time_spent
            if 1 > target_wait_time > 0:
                sleep(target_wait_time)
        self._recent_wait_ts = timestamp
        self.finished_sleep = monotonic()

    def get_init_dict(self):
        return dict(**super().get_init_dict(), timing=self.timing)<|MERGE_RESOLUTION|>--- conflicted
+++ resolved
@@ -322,52 +322,9 @@
         """Return source infos for all devices that the backend supports."""
         return []
 
-<<<<<<< HEAD
-        if notification["subject"].startswith("backend.auto_select_manager"):
-            target_manager_class = self.manager_classes[notification["name"]]
-            self.replace_backend_manager(target_manager_class, auto_activate=True)
-        if (
-            notification["subject"].startswith("backend.auto_activate_source")
-            and notification["proc_name"] == self.g_pool.process
-        ):
-            self.auto_activate_source()
-
-    def replace_backend_manager(self, manager_class, auto_activate=False):
-        if not isinstance(self, manager_class):
-            if self.g_pool.process.startswith("eye"):
-                self.notify_all(
-                    {
-                        "subject": "start_eye_plugin",
-                        "target": self.g_pool.process,
-                        "name": manager_class.__name__,
-                    }
-                )
-            else:
-                self.notify_all(
-                    {"subject": "start_plugin", "name": manager_class.__name__}
-                )
-        if auto_activate:
-            self.notify_all(
-                {
-                    "subject": "backend.auto_activate_source.{}".format(
-                        self.g_pool.process
-                    ),
-                    "proc_name": self.g_pool.process,
-                    "delay": 0.5,
-                }
-            )
-
-    def auto_activate_source(self):
-        """This function should be implemented in *_Manager classes
-            to activate the corresponding source with following preferences:
-                eye0: Pupil Cam1/2/3 ID0
-                eye1: Pupil Cam1/2/3 ID1
-                world: Pupil Cam1 ID2
-=======
     def get_cameras(self) -> T.Sequence["SourceInfo"]:
         """Return source infos for all cameras that the backend supports."""
         return []
->>>>>>> f2946777
 
     def activate(self, key: T.Any) -> None:
         """Activate a source (device or camera) by key from source info."""
