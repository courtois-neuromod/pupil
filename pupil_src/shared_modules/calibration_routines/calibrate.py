'''
(*)~----------------------------------------------------------------------------------
 Pupil - eye tracking platform
 Copyright (C) 2012-2015  Pupil Labs

 Distributed under the terms of the CC BY-NC-SA License.
 License details are in the file license.txt, distributed as part of this software.
----------------------------------------------------------------------------------~(*)
'''

import numpy as np
import cv2

from methods import undistort_unproject_pts , cart_to_spherical
#logging
import logging
logger = logging.getLogger(__name__)

def rigid_transform_3D(A, B):
    assert len(A) == len(B)

    N = A.shape[0]; # total points

    centroid_A = np.mean(A, axis=0)
    centroid_B = np.mean(B, axis=0)

    # centre the points
    AA = A - np.tile(centroid_A, (N, 1))
    BB = B - np.tile(centroid_B, (N, 1))

    # dot is matrix multiplication for array

    H = np.transpose(AA) * BB

    U, S, Vt = np.linalg.svd(H)

    R = Vt.T * U.T

    # special reflection case
    if np.linalg.det(R) < 0:
       print "Reflection detected"
       Vt[2,:] *= -1
       R = Vt.T * U.T

    t = -R*centroid_A.T + centroid_B.T

    print t

    return R, t


def get_map_from_cloud(cal_pt_cloud,screen_size=(2,2),threshold = 35,return_inlier_map=False,return_params=False, binocular=False):
    """
    we do a simple two pass fitting to a pair of bi-variate polynomials
    return the function to map vector
    """
    # fit once using all avaiable data
    model_n = 7
    if binocular:
        model_n = 13
    cx,cy,err_x,err_y = fit_poly_surface(cal_pt_cloud,model_n)
    err_dist,err_mean,err_rms = fit_error_screen(err_x,err_y,screen_size)
    if cal_pt_cloud[err_dist<=threshold].shape[0]: #did not disregard all points..
        # fit again disregarding extreme outliers
        cx,cy,new_err_x,new_err_y = fit_poly_surface(cal_pt_cloud[err_dist<=threshold],model_n)
        map_fn = make_map_function(cx,cy,model_n)
        new_err_dist,new_err_mean,new_err_rms = fit_error_screen(new_err_x,new_err_y,screen_size)

        logger.info('first iteration. root-mean-square residuals: %s, in pixel' %err_rms)
        logger.info('second iteration: ignoring outliers. root-mean-square residuals: %s in pixel',new_err_rms)

        logger.info('used %i data points out of the full dataset %i: subset is %i percent' \
            %(cal_pt_cloud[err_dist<=threshold].shape[0], cal_pt_cloud.shape[0], \
            100*float(cal_pt_cloud[err_dist<=threshold].shape[0])/cal_pt_cloud.shape[0]))

        if return_inlier_map and return_params:
            return map_fn,err_dist<=threshold,(cx,cy,model_n)
        if return_inlier_map and not return_params:
            return map_fn,err_dist<=threshold
        if return_params and not return_inlier_map:
            return map_fn,(cx,cy,model_n)
        return map_fn
    else: # did disregard all points. The data cannot be represented by the model in a meaningful way:
        map_fn = make_map_function(cx,cy,model_n)
        logger.info('First iteration. root-mean-square residuals: %s in pixel, this is bad!'%err_rms)
        logger.warning('The data cannot be represented by the model in a meaningfull way.')

        if return_inlier_map and return_params:
            return map_fn,err_dist<=threshold,(cx,cy,model_n)
        if return_inlier_map and not return_params:
            return map_fn,err_dist<=threshold
        if return_params and not return_inlier_map:
            return map_fn,(cx,cy,model_n)
        return map_fn

def get_map_from_angles(cal_pt_cloud,screen_size=(2,2),threshold = 35,return_inlier_map=False,return_params=False, binocular=False):
    """
    we do a simple two pass fitting to a pair of bi-variate polynomials
    return the function to map vector
    """
    # fit once using all avaiable data
    model_n = 7
    if binocular:
        model_n = 13
    cx,cy,err_x,err_y = fit_poly_surface(cal_pt_cloud,model_n)
    err_dist,err_mean,err_rms = fit_error_angle(err_x,err_y)
    print 'error dist: ' , err_dist
    if cal_pt_cloud[err_dist<=threshold].shape[0]: #did not disregard all points..
        #fit again disregarding extreme outliers
        cx,cy,new_err_x,new_err_y = fit_poly_surface(cal_pt_cloud[err_dist<=threshold],model_n)
        map_fn = make_map_function(cx,cy,model_n)
        new_err_dist,new_err_mean,new_err_rms = fit_error_angle(new_err_x,new_err_y )

        logger.info('first iteration. root-mean-square residuals: %s, in pixel' %err_rms)
        logger.info('second iteration: ignoring outliers. root-mean-square residuals: %s in pixel',new_err_rms)

        logger.info('used %i data points out of the full dataset %i: subset is %i percent' \
            %(cal_pt_cloud[err_dist<=threshold].shape[0], cal_pt_cloud.shape[0], \
            100*float(cal_pt_cloud[err_dist<=threshold].shape[0])/cal_pt_cloud.shape[0]))

        if return_inlier_map and return_params:
            return map_fn,err_dist<=threshold,(cx,cy,model_n)
        if return_inlier_map and not return_params:
            return map_fn,err_dist<=threshold
        if return_params and not return_inlier_map:
            return map_fn,(cx,cy,model_n)
        return map_fn
    else: # did disregard all points. The data cannot be represented by the model in a meaningful way:
        map_fn = make_map_function(cx,cy,model_n)
        logger.info('First iteration. root-mean-square residuals: %s in pixel, this is bad!'%err_rms)
        logger.warning('The data cannot be represented by the model in a meaningfull way.')

        if return_inlier_map and return_params:
            return map_fn,err_dist<=threshold,(cx,cy,model_n)
        if return_inlier_map and not return_params:
            return map_fn,err_dist<=threshold
        if return_params and not return_inlier_map:
            return map_fn,(cx,cy,model_n)
        return map_fn


def get_transformation_from_point_set( cal_pt_cloud, camera_matrix , dist_coefs ):

    object_points = np.array(cal_pt_cloud[:,0].tolist(), dtype=np.float32)
    image_points =  np.array(cal_pt_cloud[:,1].tolist(), dtype=np.float32)
    image_points = image_points.reshape(-1,1,2)
    #result =  cv2.estimateAffine3D(src, dst)
    print object_points
    #print image_points

    result = cv2.solvePnP( object_points , image_points, camera_matrix, dist_coefs, flags=cv2.CV_ITERATIVE)
    return  result[1], result[2]

    # print image_points.size
    # print image_points
    # result = cv2.solvePnPRansac( object_points , image_points, camera_matrix, dist_coefs , iterationsCount = 10000, reprojectionError = 3, minInliersCount = int(image_points.size * 0.7) )
    # print 'got inliers: ' , result[2].size
    # return  result[0], result[1]


def fit_poly_surface(cal_pt_cloud,n=7):
    M = make_model(cal_pt_cloud,n)
    U,w,Vt = np.linalg.svd(M[:,:n],full_matrices=0)
    V = Vt.transpose()
    Ut = U.transpose()
    pseudINV = np.dot(V, np.dot(np.diag(1/w), Ut))
    cx = np.dot(pseudINV, M[:,n])
    cy = np.dot(pseudINV, M[:,n+1])
    # compute model error in world screen units if screen_res specified
    err_x=(np.dot(M[:,:n],cx)-M[:,n])
    err_y=(np.dot(M[:,:n],cy)-M[:,n+1])
    return cx,cy,err_x,err_y

def fit_error_screen(err_x,err_y,(screen_x,screen_y)):
    err_x *= screen_x/2.
    err_y *= screen_y/2.
    err_dist=np.sqrt(err_x*err_x + err_y*err_y)
    err_mean=np.sum(err_dist)/len(err_dist)
    err_rms=np.sqrt(np.sum(err_dist*err_dist)/len(err_dist))
    return err_dist,err_mean,err_rms

def fit_error_angle(err_x,err_y ) :
    err_x *= 2. * np.pi
    err_y *= 2. * np.pi
    err_dist=np.sqrt(err_x*err_x + err_y*err_y)
    err_mean=np.sum(err_dist)/len(err_dist)
    err_rms=np.sqrt(np.sum(err_dist*err_dist)/len(err_dist))
    return err_dist,err_mean,err_rms

def make_model(cal_pt_cloud,n=7):
    n_points = cal_pt_cloud.shape[0]

    if n==3:
        X=cal_pt_cloud[:,0]
        Y=cal_pt_cloud[:,1]
        Ones=np.ones(n_points)
        ZX=cal_pt_cloud[:,2]
        ZY=cal_pt_cloud[:,3]
        M=np.array([X,Y,Ones,ZX,ZY]).transpose()

    elif n==5:
        X0=cal_pt_cloud[:,0]
        Y0=cal_pt_cloud[:,1]
        X1=cal_pt_cloud[:,2]
        Y1=cal_pt_cloud[:,3]
        Ones=np.ones(n_points)
        ZX=cal_pt_cloud[:,4]
        ZY=cal_pt_cloud[:,5]
        M=np.array([X0,Y0,X1,Y1,Ones,ZX,ZY]).transpose()

    elif n==7:
        X=cal_pt_cloud[:,0]
        Y=cal_pt_cloud[:,1]
        XX=X*X
        YY=Y*Y
        XY=X*Y
        XXYY=XX*YY
        Ones=np.ones(n_points)
        ZX=cal_pt_cloud[:,2]
        ZY=cal_pt_cloud[:,3]
        M=np.array([X,Y,XX,YY,XY,XXYY,Ones,ZX,ZY]).transpose()

    elif n==9:
        X=cal_pt_cloud[:,0]
        Y=cal_pt_cloud[:,1]
        XX=X*X
        YY=Y*Y
        XY=X*Y
        XXYY=XX*YY
        XXY=XX*Y
        YYX=YY*X
        Ones=np.ones(n_points)
        ZX=cal_pt_cloud[:,2]
        ZY=cal_pt_cloud[:,3]
        M=np.array([X,Y,XX,YY,XY,XXYY,XXY,YYX,Ones,ZX,ZY]).transpose()

    elif n==13:
        X0=cal_pt_cloud[:,0]
        Y0=cal_pt_cloud[:,1]
        X1=cal_pt_cloud[:,2]
        Y1=cal_pt_cloud[:,3]
        XX0=X0*X0
        YY0=Y0*Y0
        XY0=X0*Y0
        XXYY0=XX0*YY0
        XX1=X1*X1
        YY1=Y1*Y1
        XY1=X1*Y1
        XXYY1=XX1*YY1
        Ones=np.ones(n_points)
        ZX=cal_pt_cloud[:,4]
        ZY=cal_pt_cloud[:,5]
        M=np.array([X0,Y0,X1,Y1,XX0,YY0,XY0,XXYY0,XX1,YY1,XY1,XXYY1,Ones,ZX,ZY]).transpose()

    elif n==17:
        X0=cal_pt_cloud[:,0]
        Y0=cal_pt_cloud[:,1]
        X1=cal_pt_cloud[:,2]
        Y1=cal_pt_cloud[:,3]
        XX0=X0*X0
        YY0=Y0*Y0
        XY0=X0*Y0
        XXYY0=XX0*YY0
        XX1=X1*X1
        YY1=Y1*Y1
        XY1=X1*Y1
        XXYY1=XX1*YY1

        X0X1 = X0*X1
        X0Y1 = X0*Y1
        Y0X1 = Y0*X1
        Y0Y1 = Y0*Y1

        Ones=np.ones(n_points)

        ZX=cal_pt_cloud[:,4]
        ZY=cal_pt_cloud[:,5]
        M=np.array([X0,Y0,X1,Y1,XX0,YY0,XY0,XXYY0,XX1,YY1,XY1,XXYY1,X0X1,X0Y1,Y0X1,Y0Y1,Ones,ZX,ZY]).transpose()

    else:
        raise Exception("ERROR: Model n needs to be 3, 5, 7 or 9")
    return M


def make_map_function(cx,cy,n):
    if n==3:
        def fn((X,Y)):
            x2 = cx[0]*X + cx[1]*Y +cx[2]
            y2 = cy[0]*X + cy[1]*Y +cy[2]
            return x2,y2

    elif n==5:
        def fn((X0,Y0),(X1,Y1)):
            #        X0        Y0        X1        Y1        Ones
            x2 = cx[0]*X0 + cx[1]*Y0 + cx[2]*X1 + cx[3]*Y1 + cx[4]
            y2 = cy[0]*X0 + cy[1]*Y0 + cy[2]*X1 + cy[3]*Y1 + cy[4]
            return x2,y2

    elif n==7:
        def fn((X,Y)):
            x2 = cx[0]*X + cx[1]*Y + cx[2]*X*X + cx[3]*Y*Y + cx[4]*X*Y + cx[5]*Y*Y*X*X +cx[6]
            y2 = cy[0]*X + cy[1]*Y + cy[2]*X*X + cy[3]*Y*Y + cy[4]*X*Y + cy[5]*Y*Y*X*X +cy[6]
            return x2,y2

    elif n==9:
        def fn((X,Y)):
            #          X         Y         XX         YY         XY         XXYY         XXY         YYX         Ones
            x2 = cx[0]*X + cx[1]*Y + cx[2]*X*X + cx[3]*Y*Y + cx[4]*X*Y + cx[5]*Y*Y*X*X + cx[6]*Y*X*X + cx[7]*Y*Y*X + cx[8]
            y2 = cy[0]*X + cy[1]*Y + cy[2]*X*X + cy[3]*Y*Y + cy[4]*X*Y + cy[5]*Y*Y*X*X + cy[6]*Y*X*X + cy[7]*Y*Y*X + cy[8]
            return x2,y2

    elif n==13:
        def fn((X0,Y0),(X1,Y1)):
            #        X0        Y0        X1         Y1            XX0        YY0            XY0            XXYY0                XX1            YY1            XY1            XXYY1        Ones
            x2 = cx[0]*X0 + cx[1]*Y0 + cx[2]*X1 + cx[3]*Y1 + cx[4]*X0*X0 + cx[5]*Y0*Y0 + cx[6]*X0*Y0 + cx[7]*X0*X0*Y0*Y0 + cx[8]*X1*X1 + cx[9]*Y1*Y1 + cx[10]*X1*Y1 + cx[11]*X1*X1*Y1*Y1 + cx[12]
            y2 = cy[0]*X0 + cy[1]*Y0 + cy[2]*X1 + cy[3]*Y1 + cy[4]*X0*X0 + cy[5]*Y0*Y0 + cy[6]*X0*Y0 + cy[7]*X0*X0*Y0*Y0 + cy[8]*X1*X1 + cy[9]*Y1*Y1 + cy[10]*X1*Y1 + cy[11]*X1*X1*Y1*Y1 + cy[12]
            return x2,y2

    elif n==17:
        def fn((X0,Y0),(X1,Y1)):
            #        X0        Y0        X1         Y1            XX0        YY0            XY0            XXYY0                XX1            YY1            XY1            XXYY1            X0X1            X0Y1            Y0X1        Y0Y1           Ones
            x2 = cx[0]*X0 + cx[1]*Y0 + cx[2]*X1 + cx[3]*Y1 + cx[4]*X0*X0 + cx[5]*Y0*Y0 + cx[6]*X0*Y0 + cx[7]*X0*X0*Y0*Y0 + cx[8]*X1*X1 + cx[9]*Y1*Y1 + cx[10]*X1*Y1 + cx[11]*X1*X1*Y1*Y1 + cx[12]*X0*X1 + cx[13]*X0*Y1 + cx[14]*Y0*X1 + cx[15]*Y0*Y1 + cx[16]
            y2 = cy[0]*X0 + cy[1]*Y0 + cy[2]*X1 + cy[3]*Y1 + cy[4]*X0*X0 + cy[5]*Y0*Y0 + cy[6]*X0*Y0 + cy[7]*X0*X0*Y0*Y0 + cy[8]*X1*X1 + cy[9]*Y1*Y1 + cy[10]*X1*Y1 + cy[11]*X1*X1*Y1*Y1 + cy[12]*X0*X1 + cy[13]*X0*Y1 + cy[14]*Y0*X1 + cy[15]*Y0*Y1 + cy[16]
            return x2,y2

    else:
        raise Exception("ERROR: Model n needs to be 3, 5, 7 or 9")

    return fn


def preprocess_data(pupil_pts,ref_pts,id_filter=(0,)):
    '''small utility function to deal with timestamped but uncorrelated data
    input must be lists that contain dicts with at least "timestamp" and "norm_pos" and "id:
    filter id must be (0,) or (1,) or (0,1).
    '''
    assert id_filter in ( (0,),(1,),(0,1) )

    if len(ref_pts)<=2:
        return []

    pupil_pts = [p for p in pupil_pts if p['id'] in id_filter]

    # if filter is set to handle binocular data, e.g. (0,1)
    if id_filter == (0,1):
        return preprocess_data_binocular(pupil_pts, ref_pts)
    else:
        return preprocess_data_monocular(pupil_pts,ref_pts)

def preprocess_data_monocular(pupil_pts,ref_pts):
    cal_data = []
    cur_ref_pt = ref_pts.pop(0)
    next_ref_pt = ref_pts.pop(0)
    while True:
        matched = []
        while pupil_pts:
            #select all points past the half-way point between current and next ref data sample
            if pupil_pts[0]['timestamp'] <=(cur_ref_pt['timestamp']+next_ref_pt['timestamp'])/2.:
                matched.append(pupil_pts.pop(0))
            else:
                for p_pt in matched:
                    #only use close points
                    if abs(p_pt['timestamp']-cur_ref_pt['timestamp']) <= 1/15.: #assuming 30fps + slack
                        data_pt = p_pt["norm_pos"][0], p_pt["norm_pos"][1],cur_ref_pt['norm_pos'][0],cur_ref_pt['norm_pos'][1]
                        cal_data.append(data_pt)
                break
        if ref_pts:
            cur_ref_pt = next_ref_pt
            next_ref_pt = ref_pts.pop(0)
        else:
            break
    return cal_data

def preprocess_vector_data(pupil_pts,ref_pts,id_filter=(0,) , camera_intrinsics = None , calibration_distance = 600):
    '''small utility function to deal with timestamped but uncorrelated data
    input must be lists that contain dicts with at least "timestamp" and "norm_pos" and "id:
    filter id must be (0,) or (1,) or (0,1).
    '''
    assert id_filter in ( (0,),(1,),(0,1) )

    if len(ref_pts)<=2:
        return []

    pupil_pts = [p for p in pupil_pts if p['id'] in id_filter]

    if id_filter == (0,1):
        ##return preprocess_data_binocular(pupil_pts, ref_pts)
        print "binocular mapping not implemente yet"
    else:
       # return preprocess_vector_data_monocular(pupil_pts,ref_pts, camera_intrinsics, calibration_distance)
       return preprocess_vector_data_monocular_3D(pupil_pts,ref_pts, camera_intrinsics, calibration_distance)

def preprocess_vector_data_monocular_3D(pupil_pts,ref_pts, camera_intrinsics , calibration_distance):
    cal_data = []

    #unproject ref_pts
    camera_matrix = camera_intrinsics[0]
    dist_coefs = camera_intrinsics[1]

    cur_ref_pt = ref_pts.pop(0)
    next_ref_pt = ref_pts.pop(0)
    while True:
        matched = []
        while pupil_pts:
            #select all points past the half-way point between current and next ref data sample
            if pupil_pts[0]['timestamp'] <=(cur_ref_pt['timestamp']+next_ref_pt['timestamp'])/2.:
                matched.append(pupil_pts.pop(0))
            else:
                for p_pt in matched:
                    #only use close points
                    if abs(p_pt['timestamp']-cur_ref_pt['timestamp']) <= 1/15.: #assuming 30fps + slack
                        try:
                            sphere_pos  = np.array(p_pt['sphere']['center'])
                            vector_pupil = np.array(p_pt['circle3D']['normal']) * calibration_distance + sphere_pos
                            vector_pupil *= 1.,-1.,1.
                            vector_ref =  undistort_unproject_pts(cur_ref_pt['screen_pos'] , camera_matrix, dist_coefs).tolist()[0]
                            vector_ref = vector_ref / np.linalg.norm(vector_ref)
                            vector_ref *= calibration_distance

                            data_pt = tuple(vector_pupil) , vector_ref
                            #print "data_pt  " , data_pt
                            cal_data.append(data_pt)
                        except KeyError as e:
                            pass
                break
        if ref_pts:
            cur_ref_pt = next_ref_pt
            next_ref_pt = ref_pts.pop(0)
        else:
            break
    return cal_data

def preprocess_vector_data_monocular(pupil_pts,ref_pts, camera_intrinsics , calibration_distance):
    cal_data = []

    #unproject ref_pts
    camera_matrix = camera_intrinsics[0]
    dist_coefs = camera_intrinsics[1]

    cur_ref_pt = ref_pts.pop(0)
    next_ref_pt = ref_pts.pop(0)
    while True:
        matched = []
        while pupil_pts:
            #select all points past the half-way point between current and next ref data sample
            if pupil_pts[0]['timestamp'] <=(cur_ref_pt['timestamp']+next_ref_pt['timestamp'])/2.:
                matched.append(pupil_pts.pop(0))
            else:
                for p_pt in matched:
                    #only use close points
                    if abs(p_pt['timestamp']-cur_ref_pt['timestamp']) <= 1/15.: #assuming 30fps + slack
<<<<<<< HEAD
                        vector_pupil = p_pt['circle3D']['normal']
                        ## model distortion with the polynome for now
                        vector_ref =  undistort_unproject_pts(cur_ref_pt['screen_pos'] , camera_matrix, dist_coefs*0.0).tolist()[0]
                        data_pt = vector_pupil, vector_ref / np.linalg.norm(vector_ref)
                        #print "data_pt  " , data_pt
                        cal_data.append(data_pt)
=======
                        try:
                            sphere_pos  = np.array(p_pt['sphere']['center'])
                            vector_pupil = np.array(p_pt['circle3D']['normal']) * calibration_distance + sphere_pos
                            vector_pupil *= 1.,-1.,1.
                            #vector_ref =  undistort_unproject_pts(cur_ref_pt['screen_pos'] , camera_matrix, dist_coefs).tolist()[0]
                            data_pt = tuple(vector_pupil) , cur_ref_pt['screen_pos']
                            #print "data_pt  " , data_pt
                            cal_data.append(data_pt)
                        except KeyError as e:
                            pass
>>>>>>> c2f0f90d
                break
        if ref_pts:
            cur_ref_pt = next_ref_pt
            next_ref_pt = ref_pts.pop(0)
        else:
            break
    return cal_data


def preprocess_angle_data(pupil_pts,ref_pts,id_filter=(0,) , camera_intrinsics = None):
    '''small utility function to deal with timestamped but uncorrelated data
    input must be lists that contain dicts with at least "timestamp" and "norm_pos" and "id:
    filter id must be (0,) or (1,) or (0,1).
    '''
    assert id_filter in ( (0,),(1,),(0,1) )

    if len(ref_pts)<=2:
        return []

    pupil_pts = [p for p in pupil_pts if p['id'] in id_filter]

    if id_filter == (0,1) and  pupil_pts[0]['method'] is '3D c++':
        ##return preprocess_data_binocular(pupil_pts, ref_pts)
        print "binocular mapping not implemente yet"
    else:
        return preprocess_angle_data_monocular(pupil_pts,ref_pts, camera_intrinsics)


def preprocess_angle_data_monocular(pupil_pts,ref_pts, camera_intrinsics):
    cal_data = []

    #unproject ref_pts
    camera_matrix = camera_intrinsics[0]
    dist_coefs = camera_intrinsics[1]

    cur_ref_pt = ref_pts.pop(0)
    next_ref_pt = ref_pts.pop(0)
    while True:
        matched = []
        while pupil_pts:
            #select all points past the half-way point between current and next ref data sample
            if pupil_pts[0]['timestamp'] <=(cur_ref_pt['timestamp']+next_ref_pt['timestamp'])/2.:
                matched.append(pupil_pts.pop(0))
            else:
                for p_pt in matched:
                    #only use close points
                    if abs(p_pt['timestamp']-cur_ref_pt['timestamp']) <= 1/15.: #assuming 30fps + slack
                        angle_pupil = (p_pt['theta'], p_pt['phi'])
                        vector_ref =  undistort_unproject_pts(cur_ref_pt['screen_pos'] , camera_matrix, dist_coefs).tolist()[0]
                        vector_ref = vector_ref / np.linalg.norm(vector_ref)
                        sph = cart_to_spherical( vector_ref )
                        data_pt = angle_pupil[0],angle_pupil[1],  sph[1], sph[2]
                        #print "data_pt  " , data_pt
                        cal_data.append(data_pt)
                break
        if ref_pts:
            cur_ref_pt = next_ref_pt
            next_ref_pt = ref_pts.pop(0)
        else:
            break
    return cal_data

def preprocess_data_binocular(pupil_pts, ref_pts):
    matches = []

    cur_ref_pt = ref_pts.pop(0)
    next_ref_pt = ref_pts.pop(0)
    while True:
        matched = [[], [], cur_ref_pt]
        while pupil_pts:
            #select all points past the half-way point between current and next ref data sample
            if pupil_pts[0]['timestamp'] <=(cur_ref_pt['timestamp']+next_ref_pt['timestamp'])/2.:
                if abs(pupil_pts[0]['timestamp']-cur_ref_pt['timestamp']) <= 1/15.: #assuming 30fps + slack
                    eye_id = pupil_pts[0]['id']
                    matched[eye_id].append(pupil_pts.pop(0))
                else:
                    pupil_pts.pop(0)
            else:
                matches.append(matched)
                break
        if ref_pts:
            cur_ref_pt = next_ref_pt
            next_ref_pt = ref_pts.pop(0)
        else:
            break

    cal_data = []
    for pupil_pts_0, pupil_pts_1, ref_pt in matches:
        # there must be at least one sample for each eye
        if len(pupil_pts_0) <= 0 or len(pupil_pts_1) <= 0:
            continue

        p0 = pupil_pts_0.pop(0)
        p1 = pupil_pts_1.pop(0)
        while True:
            data_pt = p0["norm_pos"][0], p0["norm_pos"][1],p1["norm_pos"][0], p1["norm_pos"][1],ref_pt['norm_pos'][0],ref_pt['norm_pos'][1]
            cal_data.append(data_pt)

            # keep sample with higher timestamp and increase the one with lower timestamp
            if p0['timestamp'] <= p1['timestamp'] and pupil_pts_0:
                p0 = pupil_pts_0.pop(0)
                continue
            elif p1['timestamp'] <= p0['timestamp'] and pupil_pts_1:
                p1 = pupil_pts_1.pop(0)
                continue
            elif pupil_pts_0 and not pupil_pts_1:
                p0 = pupil_pts_0.pop(0)
            elif pupil_pts_1 and not pupil_pts_0:
                p1 = pupil_pts_1.pop(0)
            else:
                break

    return cal_data

def affine_matrix_from_points(v0, v1, shear=True, scale=True, usesvd=True):
    """Return affine transform matrix to register two point sets.

    v0 and v1 are shape (ndims, \*) arrays of at least ndims non-homogeneous
    coordinates, where ndims is the dimensionality of the coordinate space.

    If shear is False, a similarity transformation matrix is returned.
    If also scale is False, a rigid/Euclidean transformation matrix
    is returned.

    By default the algorithm by Hartley and Zissermann [15] is used.
    If usesvd is True, similarity and Euclidean transformation matrices
    are calculated by minimizing the weighted sum of squared deviations
    (RMSD) according to the algorithm by Kabsch [8].
    Otherwise, and if ndims is 3, the quaternion based algorithm by Horn [9]
    is used, which is slower when using this Python implementation.

    The returned matrix performs rotation, translation and uniform scaling
    (if specified).

    >>> v0 = [[0, 1031, 1031, 0], [0, 0, 1600, 1600]]
    >>> v1 = [[675, 826, 826, 677], [55, 52, 281, 277]]
    >>> affine_matrix_from_points(v0, v1)
    array([[   0.14549,    0.00062,  675.50008],
           [   0.00048,    0.14094,   53.24971],
           [   0.     ,    0.     ,    1.     ]])
    >>> T = translation_matrix(numpy.random.random(3)-0.5)
    >>> R = random_rotation_matrix(numpy.random.random(3))
    >>> S = scale_matrix(random.random())
    >>> M = concatenate_matrices(T, R, S)
    >>> v0 = (numpy.random.rand(4, 100) - 0.5) * 20
    >>> v0[3] = 1
    >>> v1 = numpy.dot(M, v0)
    >>> v0[:3] += numpy.random.normal(0, 1e-8, 300).reshape(3, -1)
    >>> M = affine_matrix_from_points(v0[:3], v1[:3])
    >>> numpy.allclose(v1, numpy.dot(M, v0))
    True

    More examples in superimposition_matrix()

    """
    v0 = numpy.array(v0, dtype=numpy.float64, copy=True)
    v1 = numpy.array(v1, dtype=numpy.float64, copy=True)

    ndims = v0.shape[0]
    if ndims < 2 or v0.shape[1] < ndims or v0.shape != v1.shape:
        raise ValueError("input arrays are of wrong shape or type")

    # move centroids to origin
    t0 = -numpy.mean(v0, axis=1)
    M0 = numpy.identity(ndims+1)
    M0[:ndims, ndims] = t0
    v0 += t0.reshape(ndims, 1)
    t1 = -numpy.mean(v1, axis=1)
    M1 = numpy.identity(ndims+1)
    M1[:ndims, ndims] = t1
    v1 += t1.reshape(ndims, 1)

    if shear:
        # Affine transformation
        A = numpy.concatenate((v0, v1), axis=0)
        u, s, vh = numpy.linalg.svd(A.T)
        vh = vh[:ndims].T
        B = vh[:ndims]
        C = vh[ndims:2*ndims]
        t = numpy.dot(C, numpy.linalg.pinv(B))
        t = numpy.concatenate((t, numpy.zeros((ndims, 1))), axis=1)
        M = numpy.vstack((t, ((0.0,)*ndims) + (1.0,)))
    elif usesvd or ndims != 3:
        # Rigid transformation via SVD of covariance matrix
        u, s, vh = numpy.linalg.svd(numpy.dot(v1, v0.T))
        # rotation matrix from SVD orthonormal bases
        R = numpy.dot(u, vh)
        if numpy.linalg.det(R) < 0.0:
            # R does not constitute right handed system
            R -= numpy.outer(u[:, ndims-1], vh[ndims-1, :]*2.0)
            s[-1] *= -1.0
        # homogeneous transformation matrix
        M = numpy.identity(ndims+1)
        M[:ndims, :ndims] = R
    else:
        # Rigid transformation matrix via quaternion
        # compute symmetric matrix N
        xx, yy, zz = numpy.sum(v0 * v1, axis=1)
        xy, yz, zx = numpy.sum(v0 * numpy.roll(v1, -1, axis=0), axis=1)
        xz, yx, zy = numpy.sum(v0 * numpy.roll(v1, -2, axis=0), axis=1)
        N = [[xx+yy+zz, 0.0,      0.0,      0.0],
             [yz-zy,    xx-yy-zz, 0.0,      0.0],
             [zx-xz,    xy+yx,    yy-xx-zz, 0.0],
             [xy-yx,    zx+xz,    yz+zy,    zz-xx-yy]]
        # quaternion: eigenvector corresponding to most positive eigenvalue
        w, V = numpy.linalg.eigh(N)
        q = V[:, numpy.argmax(w)]
        q /= vector_norm(q)  # unit quaternion
        # homogeneous transformation matrix
        M = quaternion_matrix(q)

    if scale and not shear:
        # Affine transformation; scale is ratio of RMS deviations from centroid
        v0 *= v0
        v1 *= v1
        M[:ndims, :ndims] *= math.sqrt(numpy.sum(v1) / numpy.sum(v0))

    # move centroids back
    M = numpy.dot(numpy.linalg.inv(M1), numpy.dot(M, M0))
    M /= M[ndims, ndims]
    return M


# if __name__ == '__main__':
#     import matplotlib.pyplot as plt
#     from matplotlib import cm
#     from mpl_toolkits.mplot3d import Axes3D

#     cal_pt_cloud = np.load('cal_pt_cloud.npy')
#     # plot input data
#     # Z = cal_pt_cloud
#     # ax.scatter(Z[:,0],Z[:,1],Z[:,2], c= "r")
#     # ax.scatter(Z[:,0],Z[:,1],Z[:,3], c= "b")

#     # fit once
#     model_n = 7
#     cx,cy,err_x,err_y = fit_poly_surface(cal_pt_cloud,model_n)
#     map_fn = make_map_function(cx,cy,model_n)
#     err_dist,err_mean,err_rms = fit_error_screen(err_x,err_y,(1280,720))
#     print err_rms,"in pixel"
#     threshold =15 # err_rms*2

#     # fit again disregarding crass outlines
#     cx,cy,new_err_x,new_err_y = fit_poly_surface(cal_pt_cloud[err_dist<=threshold],model_n)
#     map_fn = make_map_function(cx,cy,model_n)
#     new_err_dist,new_err_mean,new_err_rms = fit_error_screen(new_err_x,new_err_y,(1280,720))
#     print new_err_rms,"in pixel"

#     print "using %i datapoints out of the full dataset %i: subset is %i percent" \
#         %(cal_pt_cloud[err_dist<=threshold].shape[0], cal_pt_cloud.shape[0], \
#         100*float(cal_pt_cloud[err_dist<=threshold].shape[0])/cal_pt_cloud.shape[0])

#     # plot residuals
#     fig_error = plt.figure()
#     plt.scatter(err_x,err_y,c="y")
#     plt.scatter(new_err_x,new_err_y)
#     plt.title("fitting residuals full data set (y) and better subset (b)")


#     # plot projection of eye and world vs observed data
#     X,Y,ZX,ZY = cal_pt_cloud.transpose().copy()
#     X,Y = map_fn((X,Y))
#     X *= 1280/2.
#     Y *= 720/2.
#     ZX *= 1280/2.
#     ZY *= 720/2.
#     fig_projection = plt.figure()
#     plt.scatter(X,Y)
#     plt.scatter(ZX,ZY,c='y')
#     plt.title("world space projection in pixes, mapped and observed (y)")

#     # plot the fitting functions 3D plot
#     fig = plt.figure()
#     ax = fig.gca(projection='3d')
#     outliers =cal_pt_cloud[err_dist>threshold]
#     inliers = cal_pt_cloud[err_dist<=threshold]
#     ax.scatter(outliers[:,0],outliers[:,1],outliers[:,2], c= "y")
#     ax.scatter(outliers[:,0],outliers[:,1],outliers[:,3], c= "y")
#     ax.scatter(inliers[:,0],inliers[:,1],inliers[:,2], c= "r")
#     ax.scatter(inliers[:,0],inliers[:,1],inliers[:,3], c= "b")
#     Z = cal_pt_cloud
#     X = np.linspace(min(Z[:,0])-.2,max(Z[:,0])+.2,num=30,endpoint=True)
#     Y = np.linspace(min(Z[:,1])-.2,max(Z[:,1]+.2),num=30,endpoint=True)
#     X, Y = np.meshgrid(X,Y)
#     ZX,ZY = map_fn((X,Y))
#     ax.plot_surface(X, Y, ZX, rstride=1, cstride=1, linewidth=.1, antialiased=True,alpha=0.4,color='r')
#     ax.plot_surface(X, Y, ZY, rstride=1, cstride=1, linewidth=.1, antialiased=True,alpha=0.4,color='b')
#     plt.xlabel("Pupil x in Eye-Space")
#     plt.ylabel("Pupil y Eye-Space")
#     plt.title("Z: Gaze x (blue) Gaze y (red) World-Space, yellow=outliers")

#     # X,Y,_,_ = cal_pt_cloud.transpose()

#     # pts= map_fn((X,Y))
#     # import cv2
#     # pts = np.array(pts,dtype=np.float32).transpose()
#     # print cv2.convexHull(pts)[:,0]
#     plt.show()<|MERGE_RESOLUTION|>--- conflicted
+++ resolved
@@ -449,14 +449,6 @@
                 for p_pt in matched:
                     #only use close points
                     if abs(p_pt['timestamp']-cur_ref_pt['timestamp']) <= 1/15.: #assuming 30fps + slack
-<<<<<<< HEAD
-                        vector_pupil = p_pt['circle3D']['normal']
-                        ## model distortion with the polynome for now
-                        vector_ref =  undistort_unproject_pts(cur_ref_pt['screen_pos'] , camera_matrix, dist_coefs*0.0).tolist()[0]
-                        data_pt = vector_pupil, vector_ref / np.linalg.norm(vector_ref)
-                        #print "data_pt  " , data_pt
-                        cal_data.append(data_pt)
-=======
                         try:
                             sphere_pos  = np.array(p_pt['sphere']['center'])
                             vector_pupil = np.array(p_pt['circle3D']['normal']) * calibration_distance + sphere_pos
@@ -467,7 +459,6 @@
                             cal_data.append(data_pt)
                         except KeyError as e:
                             pass
->>>>>>> c2f0f90d
                 break
         if ref_pts:
             cur_ref_pt = next_ref_pt
