'''
(*)~---------------------------------------------------------------------------
Pupil - eye tracking platform
Copyright (C) 2012-2017  Pupil Labs

Distributed under the terms of the GNU
Lesser General Public License (LGPL v3.0).
See COPYING and COPYING.LESSER for license details.
---------------------------------------------------------------------------~(*)
'''

from collections import deque

import cv2
import numpy as np
from pyglui import ui

import math_helper
from plugin import Plugin
from methods import normalize

from . import calibrate
from . visualizer_calibration import Calibration_Visualizer


def _clamp_norm_point(pos):
    '''realistic numbers for norm pos should be in this range.
        Grossly bigger or smaller numbers are results bad exrapolation
        and can cause overflow erorr when denormalized and cast as int32.
    '''
    return min(100.,max(-100.,pos[0])),min(100.,max(-100.,pos[1]))


class Gaze_Mapping_Plugin(Plugin):
    '''base class for all gaze mapping routines'''
    uniqueness = 'by_base_class'
    order = .1

    def __init__(self, g_pool):
        super().__init__(g_pool)
        self.g_pool.active_gaze_mapping_plugin = self

    def on_pupil_datum(self, p):
        raise NotImplementedError()

    def map_batch(self, pupil_list):
        results = []
        for p in pupil_list:
            results.extend(self.on_pupil_datum(p))
        return results


class Monocular_Gaze_Mapper_Base(Gaze_Mapping_Plugin):
    """Base class to implement the map callback"""
    def __init__(self, g_pool):
        super().__init__(g_pool)
        self.min_pupil_confidence = 0.0

    def on_pupil_datum(self, p):
        if p['confidence'] >= self.min_pupil_confidence:
            g = self._map_monocular(p)
            if g:
                return [g,]
            else:
                return []
        else:
            return []


class Binocular_Gaze_Mapper_Base(Gaze_Mapping_Plugin):
    """Base class to implement the map callback"""
    def __init__(self, g_pool):
        super().__init__(g_pool)

        self.min_pupil_confidence = 0.6
        self._caches = (deque(), deque())
        self.temportal_cutoff = 0.3
        self.sample_cutoff = 10

    def map_batch(self, pupil_list):
        current_caches = self._caches
        self._caches = (deque(), deque())
        results = []
        for p in pupil_list:
            results.extend(self.on_pupil_datum(p))

        self._caches = current_caches
        return results

    def on_pupil_datum(self, p):
        if p['confidence'] >= self.min_pupil_confidence:
            self._caches[p['id']].append(p)

        if self._caches[0] and self._caches[1]:
            # we have binocular data
            if self._caches[0][0]['timestamp'] < self._caches[1][0]['timestamp']:
                p0 = self._caches[0].popleft()
                p1 = self._caches[1][0]
                older_pt = p0
            else:
                p0 = self._caches[0][0]
                p1 = self._caches[1].popleft()
                older_pt = p1

            if abs(p0['timestamp'] - p1['timestamp']) < self.temportal_cutoff:
                gaze_datum = self._map_binocular(p0,p1)
            else:
                gaze_datum = self._map_monocular(older_pt)

        elif len(self._caches[0]) > self.sample_cutoff:
            p = self._caches[0].popleft()
            gaze_datum = self._map_monocular(p)
        elif len(self._caches[1]) > self.sample_cutoff:
            p = self._caches[1].popleft()
            gaze_datum = self._map_monocular(p)
        else:
            gaze_datum = None

        if gaze_datum:
            return [gaze_datum,]
        else:
            return []


class Dummy_Gaze_Mapper(Monocular_Gaze_Mapper_Base,Gaze_Mapping_Plugin):
    """docstring for Dummy_Gaze_Mapper"""
    def __init__(self, g_pool):
        super().__init__(g_pool)

    def _map_monocular(self,p):
        return {'topic':'gaze','norm_pos':p['norm_pos'],'confidence':p['confidence'],'timestamp':p['timestamp'],'base_data':[p]}

    def init_ui(self):
        self.add_menu()
        self.menu.label = "Dummy gaze mapper"
        self.menu.append(ui.Info_Text("Please calibrate."))

class Monocular_Gaze_Mapper(Monocular_Gaze_Mapper_Base,Gaze_Mapping_Plugin):
    """docstring for Monocular_Gaze_Mapper"""
    def __init__(self, g_pool,params):
        super().__init__(g_pool)
        self.params = params
        self.map_fn = calibrate.make_map_function(*self.params)

    def _map_monocular(self,p):
        gaze_point = self.map_fn(p['norm_pos'])
        return {'topic':'gaze','norm_pos':gaze_point,'confidence':p['confidence'],'timestamp':p['timestamp'],'base_data':[p]}


    def get_init_dict(self):
        return {'params':self.params}


class Dual_Monocular_Gaze_Mapper(Monocular_Gaze_Mapper_Base,Gaze_Mapping_Plugin):
    """A gaze mapper that maps two eyes individually"""
    def __init__(self, g_pool,params0,params1):
        super().__init__(g_pool)
        self.params0 = params0
        self.params1 = params1
        self.map_fns = (calibrate.make_map_function(*self.params0),calibrate.make_map_function(*self.params1))

    def _map_monocular(self,p):
        gaze_point = self.map_fns[p['id']](p['norm_pos'])
        return {'topic':'gaze','norm_pos':gaze_point,'confidence':p['confidence'],'id':p['id'],'timestamp':p['timestamp'],'base_data':[p]}

    def get_init_dict(self):
        return {'params0':self.params0,'params1':self.params1}


class Binocular_Gaze_Mapper(Binocular_Gaze_Mapper_Base,Gaze_Mapping_Plugin):
    def __init__(self, g_pool,params,params_eye0,params_eye1):
        super().__init__(g_pool)
        self.params = params
        self.params_eye0 = params_eye0
        self.params_eye1 = params_eye1
        self.multivariate = True
        self.map_fn = calibrate.make_map_function(*self.params)
        self.map_fn_fallback = []
        self.map_fn_fallback.append(calibrate.make_map_function(*self.params_eye0))
        self.map_fn_fallback.append(calibrate.make_map_function(*self.params_eye1))


    def init_ui(self):
        self.add_menu()
        self.menu.label = 'Binocular Gaze Mapper'
        self.menu.append(ui.Switch('multivariate',self,label='Multivariate Mode'))

    def deinit_ui(self):
        self.remove_menu()

    def _map_binocular(self, p0, p1):
        if self.multivariate:
            gaze_point = self.map_fn(p0['norm_pos'], p1['norm_pos'])
        else:
            gaze_point_eye0 = self.map_fn_fallback[0](p0['norm_pos'])
            gaze_point_eye1 = self.map_fn_fallback[1](p1['norm_pos'])
            gaze_point = (gaze_point_eye0[0] + gaze_point_eye1[0])/2. , (gaze_point_eye0[1] + gaze_point_eye1[1])/2.
        confidence = (p0['confidence'] + p1['confidence'])/2.
        ts = (p0['timestamp'] + p1['timestamp'])/2.
        return {'topic':'gaze','norm_pos':gaze_point,'confidence':confidence,'timestamp':ts,'base_data':[p0, p1]}

    def _map_monocular(self,p):
        gaze_point = self.map_fn_fallback[p['id']](p['norm_pos'])
        return {'topic':'gaze','norm_pos':gaze_point,'confidence':p['confidence'],'timestamp':p['timestamp'],'base_data':[p]}


    def get_init_dict(self):
        return {'params':self.params, 'params_eye0':self.params_eye0, 'params_eye1':self.params_eye1}



class Vector_Gaze_Mapper(Monocular_Gaze_Mapper_Base,Gaze_Mapping_Plugin):
    """docstring for Vector_Gaze_Mapper"""
    def __init__(self, g_pool, eye_camera_to_world_matrix ,cal_points_3d, cal_ref_points_3d, cal_gaze_points_3d, gaze_distance = 500 ):
        super().__init__(g_pool)
        self.eye_camera_to_world_matrix = np.asarray(eye_camera_to_world_matrix)
        self.rotation_matrix = self.eye_camera_to_world_matrix[:3,:3]
        self.rotation_vector = cv2.Rodrigues(self.rotation_matrix  )[0]
        self.translation_vector = self.eye_camera_to_world_matrix[:3,3]
        self.cal_points_3d = cal_points_3d
        self.cal_ref_points_3d = cal_ref_points_3d
        self.cal_gaze_points_3d = cal_gaze_points_3d
        self.g_pool = g_pool
        self.gaze_pts_debug = []
        self.sphere = {}
        self.gaze_distance = gaze_distance


    def toWorld(self, p):
        point = np.ones(4)
        point[:3] = p[:3]
        return np.dot(self.eye_camera_to_world_matrix , point)[:3]

<<<<<<< HEAD
    def init_ui(self):
        self.add_menu()
        self.visualizer = Calibration_Visualizer(self.g_pool, self.camera_intrinsics ,
=======
    def init_gui(self):
        self.visualizer = Calibration_Visualizer(self.g_pool,
>>>>>>> cd186619
                                                 self.cal_points_3d, self.cal_ref_points_3d,
                                                 self.eye_camera_to_world_matrix,
                                                 self.cal_gaze_points_3d)

        def open_close_window(new_state):
            if new_state:
                self.visualizer.open_window()
            else:
                self.visualizer.close_window()

        self.menu.label = 'Monocular 3D gaze mapper'
        self.menu.append(ui.Switch('debug window',setter=open_close_window, getter=lambda: bool(self.visualizer.window) ))
        self.menu.append(ui.Slider('gaze_distance',self,min=50,max=2000,label='gaze distance mm'))


    def _map_monocular(self,p):
        if '3d' not in p['method']:
            return None

        gaze_point =  np.array(p['circle_3d']['normal'] ) * self.gaze_distance  + np.array( p['sphere']['center'] )

        image_point  =  self.g_pool.capture.intrinsics.projectPoints( np.array([gaze_point]) , self.rotation_vector, self.translation_vector)
        image_point = image_point.reshape(-1,2)
        image_point = normalize( image_point[0], self.g_pool.capture.intrinsics.resolution , flip_y = True)
        image_point = _clamp_norm_point(image_point)

        eye_center = self.toWorld(p['sphere']['center'])
        gaze_3d = self.toWorld(gaze_point)
        normal_3d = np.dot( self.rotation_matrix, np.array( p['circle_3d']['normal'] ) )

        g = {   'topic':'gaze',
                'norm_pos':image_point,
                'eye_center_3d':eye_center.tolist(),
                'gaze_normal_3d':normal_3d.tolist(),
                'gaze_point_3d':gaze_3d.tolist(),
                'confidence':p['confidence'],
                'timestamp':p['timestamp'],
                'base_data':[p]}

        if hasattr(self, 'visualizer') and self.visualizer.window:
            self.gaze_pts_debug.append( gaze_3d )
            self.sphere['center'] = eye_center #eye camera coordinates
            self.sphere['radius'] = p['sphere']['radius']
        return g


    def gl_display(self):
        self.visualizer.update_window( self.g_pool , self.gaze_pts_debug , self.sphere)
        self.gaze_pts_debug = []

    def get_init_dict(self):
       return {'eye_camera_to_world_matrix':self.eye_camera_to_world_matrix.tolist() ,'cal_points_3d':self.cal_points_3d,'cal_ref_points_3d':self.cal_ref_points_3d, 'cal_gaze_points_3d':self.cal_gaze_points_3d, 'gaze_distance':self.gaze_distance}

    def deinit_ui(self):
        self.remove_menu()
        self.visualizer.close_window()


class Binocular_Vector_Gaze_Mapper(Binocular_Gaze_Mapper_Base,Gaze_Mapping_Plugin):
    """docstring for Vector_Gaze_Mapper"""
    def __init__(self, g_pool, eye_camera_to_world_matrix0, eye_camera_to_world_matrix1 , cal_points_3d = [],cal_ref_points_3d = [], cal_gaze_points0_3d = [], cal_gaze_points1_3d = [] ):
        super().__init__(g_pool)

        self.eye_camera_to_world_matricies = np.asarray(eye_camera_to_world_matrix0), np.asarray(eye_camera_to_world_matrix1)
        self.rotation_matricies = self.eye_camera_to_world_matricies[0][:3,:3],self.eye_camera_to_world_matricies[1][:3, :3]
        self.rotation_vectors = cv2.Rodrigues(self.eye_camera_to_world_matricies[0][:3,:3]  )[0] , cv2.Rodrigues( self.eye_camera_to_world_matricies[1][:3,:3])[0]
        self.translation_vectors  = self.eye_camera_to_world_matricies[0][:3, 3], self.eye_camera_to_world_matricies[1][:3, 3]


        self.cal_points_3d = cal_points_3d
        self.cal_ref_points_3d = cal_ref_points_3d

        self.cal_gaze_points0_3d = cal_gaze_points0_3d #save for debug window
        self.cal_gaze_points1_3d = cal_gaze_points1_3d #save for debug window

        self.g_pool = g_pool
        self.gaze_pts_debug0 = []
        self.gaze_pts_debug1 = []
        self.intersection_points_debug = []
        self.sphere0 = {}
        self.sphere1 = {}
        self.last_gaze_distance = 500.


    def eye0_to_World(self, p):
        point = np.ones(4)
        point[:3] = p[:3]
        return np.dot(self.eye_camera_to_world_matricies[0] , point)[:3]

    def eye1_to_World(self, p):
        point = np.ones(4)
        point[:3] = p[:3]
        return np.dot(self.eye_camera_to_world_matricies[1] , point)[:3]


    def init_ui(self):
        self.add_menu()
        self.visualizer = Calibration_Visualizer(self.g_pool,
                                                 cal_ref_points_3d=self.cal_points_3d,
                                                 cal_observed_points_3d=self.cal_ref_points_3d,
                                                 eye_camera_to_world_matrix0=self.eye_camera_to_world_matricies[0],
                                                 cal_gaze_points0_3d=self.cal_gaze_points0_3d,
                                                 eye_camera_to_world_matrix1=self.eye_camera_to_world_matricies[1],
                                                 cal_gaze_points1_3d=self.cal_gaze_points1_3d)

        def open_close_window(new_state):
            if new_state:
                self.visualizer.open_window()
            else:
                self.visualizer.close_window()

        self.menu.label = 'Binocular 3D gaze mapper'
        # self.menu.append(ui.Text_Input('last_gaze_distance',self))
        self.menu.append(ui.Switch('debug window',setter=open_close_window, getter=lambda: bool(self.visualizer.window) ))

    def deinit_ui(self):
        self.remove_menu()
        self.visualizer.close_window()

    def _map_monocular(self,p):
        if '3d' not in p['method']:
            return None

        p_id = p['id']
        gaze_point =  np.array(p['circle_3d']['normal'] ) * self.last_gaze_distance  + np.array( p['sphere']['center'] )
        image_point  =  self.g_pool.capture.intrinsics.projectPoints(np.array([gaze_point]) , self.rotation_vectors[p_id], self.translation_vectors[p_id])
        image_point = image_point.reshape(-1,2)
        image_point = normalize( image_point[0], self.g_pool.capture.intrinsics.resolution , flip_y = True)
        image_point = _clamp_norm_point(image_point)
        if p_id == 0:
            eye_center = self.eye0_to_World(p['sphere']['center'])
            gaze_3d = self.eye0_to_World(gaze_point)
        else:
            eye_center = self.eye1_to_World(p['sphere']['center'])
            gaze_3d = self.eye1_to_World(gaze_point)

        normal_3d = np.dot( self.rotation_matricies[p_id], np.array( p['circle_3d']['normal'] ) )

        g = {
                'topic':'gaze',
                'norm_pos':image_point,
                'eye_centers_3d':{p['id']:eye_center.tolist()},
                'gaze_normals_3d':{p['id']:normal_3d.tolist()},
                'gaze_point_3d':gaze_3d.tolist(),
                'confidence':p['confidence'],
                'timestamp':p['timestamp'],
                'base_data':[p]}


        if hasattr(self, 'visualizer') and self.visualizer.window:
            if p_id == 0:
                self.gaze_pts_debug0.append(gaze_3d)
                self.sphere0['center'] = eye_center
                self.sphere0['radius'] = p['sphere']['radius']
            else:
                self.gaze_pts_debug1.append(gaze_3d)
                self.sphere1['center'] = eye_center
                self.sphere1['radius'] = p['sphere']['radius']

        return g

    def _map_binocular(self, p0, p1):

        if '3d' not in p0['method'] or '3d' not in p1['method']:
            return None

        #find the nearest intersection point of the two gaze lines
        #eye ball centers in world coords
        s0_center = self.eye0_to_World( np.array( p0['sphere']['center'] ) )
        s1_center = self.eye1_to_World( np.array( p1['sphere']['center'] ) )
        #eye line of sight in world coords
        s0_normal = np.dot( self.rotation_matricies[0], np.array( p0['circle_3d']['normal'] ) )
        s1_normal = np.dot( self.rotation_matricies[1], np.array( p1['circle_3d']['normal'] ) )

        # See Lech Swirski: "Gaze estimation on glasses-based stereoscopic displays"
        # Chapter: 7.4.2 Cyclopean gaze estimate

        #the cyclop is the avg of both lines of sight
        cyclop_normal = (s0_normal+s1_normal)/2.
        cyclop_center = (s0_center+s1_center)/2.

        # We use it to define a viewing plane.
        gaze_plane = np.cross(cyclop_normal , s1_center-s0_center)
        gaze_plane = gaze_plane/np.linalg.norm(gaze_plane)

        #project lines of sight onto the gaze plane
        s0_norm_on_plane =  s0_normal - np.dot(gaze_plane,s0_normal)*gaze_plane
        s1_norm_on_plane =  s1_normal - np.dot(gaze_plane,s1_normal)*gaze_plane

        #create gaze lines on this plane
        gaze_line0 = [ s0_center, s0_center + s0_norm_on_plane ]
        gaze_line1 = [ s1_center, s1_center + s1_norm_on_plane ]

        #find the intersection of left and right line of sight.
        nearest_intersection_point , intersection_distance = math_helper.nearest_intersection( gaze_line0, gaze_line1 )
        if nearest_intersection_point is not None :
            cyclop_gaze =  nearest_intersection_point-cyclop_center
            self.last_gaze_distance = np.sqrt( cyclop_gaze.dot( cyclop_gaze ) )
            image_point =  self.g_pool.capture.intrinsics.projectPoints( np.array([nearest_intersection_point]))
            image_point = image_point.reshape(-1,2)
            image_point = normalize( image_point[0], self.g_pool.capture.intrinsics.resolution , flip_y = True)
            image_point = _clamp_norm_point(image_point)


        if hasattr(self, 'visualizer') and self.visualizer.window:
            gaze0_3d =  s0_normal * self.last_gaze_distance  + s0_center
            gaze1_3d =  s1_normal * self.last_gaze_distance  + s1_center
            self.gaze_pts_debug0.append(  gaze0_3d)
            self.gaze_pts_debug1.append(  gaze1_3d)
            if nearest_intersection_point is not None:
                self.intersection_points_debug.append( nearest_intersection_point )

            self.sphere0['center'] = s0_center #eye camera coordinates
            self.sphere0['radius'] = p0['sphere']['radius']
            self.sphere1['center'] = s1_center #eye camera coordinates
            self.sphere1['radius'] = p1['sphere']['radius']

        if nearest_intersection_point is None :
            return None

        confidence = min(p0['confidence'],p1['confidence'])
        ts = (p0['timestamp'] + p1['timestamp'])/2.
        g = {   'topic':'gaze',
                'norm_pos':image_point,
                'eye_centers_3d':{0:s0_center.tolist(),1:s1_center.tolist()},
                'gaze_normals_3d':{0:s0_normal.tolist(),1:s1_normal.tolist()},
                'gaze_point_3d':nearest_intersection_point.tolist(),
                'confidence':confidence,
                'timestamp':ts,
                'base_data':[p0,p1]}
        return g

    def gl_display(self):
        self.visualizer.update_window( self.g_pool , self.gaze_pts_debug0 , self.sphere0, self.gaze_pts_debug1, self.sphere1, self.intersection_points_debug )
        self.gaze_pts_debug0 = []
        self.gaze_pts_debug1 = []
        self.intersection_points_debug = []

    def get_init_dict(self):
       return {'eye_camera_to_world_matrix0':self.eye_camera_to_world_matricies[0].tolist() ,'eye_camera_to_world_matrix1':self.eye_camera_to_world_matricies[1].tolist() ,'cal_ref_points_3d':self.cal_ref_points_3d, 'cal_gaze_points0_3d':self.cal_gaze_points0_3d, 'cal_gaze_points1_3d':self.cal_gaze_points1_3d}


    def cleanup(self):
        super().cleanup()
        if hasattr(self, 'visualizer'):
            self.visualizer.close_window()<|MERGE_RESOLUTION|>--- conflicted
+++ resolved
@@ -231,14 +231,9 @@
         point[:3] = p[:3]
         return np.dot(self.eye_camera_to_world_matrix , point)[:3]
 
-<<<<<<< HEAD
     def init_ui(self):
         self.add_menu()
-        self.visualizer = Calibration_Visualizer(self.g_pool, self.camera_intrinsics ,
-=======
-    def init_gui(self):
         self.visualizer = Calibration_Visualizer(self.g_pool,
->>>>>>> cd186619
                                                  self.cal_points_3d, self.cal_ref_points_3d,
                                                  self.eye_camera_to_world_matrix,
                                                  self.cal_gaze_points_3d)
