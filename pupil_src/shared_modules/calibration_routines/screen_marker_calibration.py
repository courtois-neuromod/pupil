'''
(*)~----------------------------------------------------------------------------------
 Pupil - eye tracking platform
 Copyright (C) 2012-2015  Pupil Labs

 Distributed under the terms of the CC BY-NC-SA License.
 License details are in the file license.txt, distributed as part of this software.
----------------------------------------------------------------------------------~(*)
'''

import os
import cv2
import numpy as np
from methods import normalize,denormalize
from gl_utils import adjust_gl_view,clear_gl_screen,basic_gl_setup
import OpenGL.GL as gl
from glfw import *
import calibrate
from circle_detector import get_candidate_ellipses
from file_methods import load_object

import audio

from pyglui import ui
from pyglui.cygl.utils import draw_points, draw_points_norm, draw_polyline, draw_polyline_norm, RGBA,draw_concentric_circles
from pyglui.pyfontstash import fontstash
from pyglui.ui import get_opensans_font_path
from plugin import Calibration_Plugin
<<<<<<< HEAD
from gaze_mappers import Simple_Gaze_Mapper,Angle_Gaze_Mapper,  Bilateral_Gaze_Mapper
from file_methods import load_object
=======
from gaze_mappers import Simple_Gaze_Mapper, Vector_Gaze_Mapper, Bilateral_Gaze_Mapper
>>>>>>> c2f0f90d

#logging
import logging
logger = logging.getLogger(__name__)



# window calbacks
def on_resize(window,w,h):
    active_window = glfwGetCurrentContext()
    glfwMakeContextCurrent(window)
    adjust_gl_view(w,h)
    glfwMakeContextCurrent(active_window)

# easing functions for animation of the marker fade in/out
def easeInOutQuad(t, b, c, d):
    """Robert Penner easing function examples at: http://gizma.com/easing/
    t = current time in frames or whatever unit
    b = beginning/start value
    c = change in value
    d = duration

    """
    t /= d/2
    if t < 1:
        return c/2*t*t + b
    t-=1
    return -c/2 * (t*(t-2) - 1) + b

def interp_fn(t,b,c,d,start_sample=15.,stop_sample=55.):
    # ease in, sample, ease out
    if t < start_sample:
        return easeInOutQuad(t,b,c,start_sample)
    elif t > stop_sample:
        return 1-easeInOutQuad(t-stop_sample,b,c,d-stop_sample)
    else:
        return 1.0


class Screen_Marker_Calibration(Calibration_Plugin):
    """Calibrate using a marker on your screen
    We use a ring detector that moves across the screen to 9 sites
    Points are collected at sites - not between

    """
    def __init__(self, g_pool,fullscreen=True,marker_scale=1.0,sample_duration=40):
        super(Screen_Marker_Calibration, self).__init__(g_pool)
        self.active = False
        self.detected = False
        self.screen_marker_state = 0.
        self.sample_duration =  sample_duration # number of frames to sample per site
        self.lead_in = 25 #frames of marker shown before starting to sample
        self.lead_out = 5 #frames of markers shown after sampling is donw


        self.active_site = 0
        self.sites = []
        self.display_pos = None
        self.on_position = False

        self.candidate_ellipses = []
        self.pos = None

        self.dist_threshold = 5
        self.area_threshold = 20
        self.marker_scale = marker_scale


        self._window = None

        self.menu = None
        self.button = None

        self.fullscreen = fullscreen
        self.clicks_to_close = 5

        self.glfont = fontstash.Context()
        self.glfont.add_font('opensans',get_opensans_font_path())
        self.glfont.set_size(32)
        self.glfont.set_color_float((0.2,0.5,0.9,1.0))
        self.glfont.set_align_string(v_align='center')





    def init_gui(self):
        self.monitor_idx = 0
        self.monitor_names = [glfwGetMonitorName(m) for m in glfwGetMonitors()]

        #primary_monitor = glfwGetPrimaryMonitor()
        self.info = ui.Info_Text("Calibrate gaze parameters using a screen based animation.")
        self.g_pool.calibration_menu.append(self.info)

        self.menu = ui.Growing_Menu('Controls')
        self.g_pool.calibration_menu.append(self.menu)
        self.menu.append(ui.Selector('monitor_idx',self,selection = range(len(self.monitor_names)),labels=self.monitor_names,label='Monitor'))
        self.menu.append(ui.Switch('fullscreen',self,label='Use fullscreen'))
        self.menu.append(ui.Slider('marker_scale',self,step=0.1,min=0.5,max=2.0,label='Marker size'))
        self.menu.append(ui.Slider('sample_duration',self,step=1,min=10,max=100,label='Sample duration'))

        self.button = ui.Thumb('active',self,setter=self.toggle,label='Calibrate',hotkey='c')
        self.button.on_color[:] = (.3,.2,1.,.9)
        self.g_pool.quickbar.insert(0,self.button)


    def deinit_gui(self):
        if self.menu:
            self.g_pool.calibration_menu.remove(self.menu)
            self.g_pool.calibration_menu.remove(self.info)
            self.menu = None
        if self.button:
            self.g_pool.quickbar.remove(self.button)
            self.button = None


    def toggle(self,_=None):
        if self.active:
            self.stop()
        else:
            self.start()



    def start(self):
        # ##############
        # DEBUG
        #self.stop()

        audio.say("Starting Calibration")
        logger.info("Starting Calibration")
        self.sites = [  (.25, .5), (0,.5),
                        (0.,1.),(.5,1.),(1.,1.),
                        (1.,.5),
                        (1., 0.),(.5, 0.),(0.,0.),
                        (.75,.5)]

        self.active_site = 0
        self.active = True
        self.ref_list = []
        self.pupil_list = []
        self.clicks_to_close = 5
        self.open_window("Calibration")

    def open_window(self,title='new_window'):
        if not self._window:
            if self.fullscreen:
                monitor = glfwGetMonitors()[self.monitor_idx]
                width,height,redBits,blueBits,greenBits,refreshRate = glfwGetVideoMode(monitor)
            else:
                monitor = None
                width,height= 640,360

            self._window = glfwCreateWindow(width, height, title, monitor=monitor, share=glfwGetCurrentContext())
            if not self.fullscreen:
                glfwSetWindowPos(self._window,200,0)

            glfwSetInputMode(self._window,GLFW_CURSOR,GLFW_CURSOR_HIDDEN)

            #Register callbacks
            glfwSetFramebufferSizeCallback(self._window,on_resize)
            glfwSetKeyCallback(self._window,self.on_key)
            glfwSetWindowCloseCallback(self._window,self.on_close)
            glfwSetMouseButtonCallback(self._window,self.on_button)
            on_resize(self._window,*glfwGetFramebufferSize(self._window))

            # gl_state settings
            active_window = glfwGetCurrentContext()
            glfwMakeContextCurrent(self._window)
            basic_gl_setup()
            # refresh speed settings
            glfwSwapInterval(0)

            glfwMakeContextCurrent(active_window)




    def on_key(self,window, key, scancode, action, mods):
        if action == GLFW_PRESS:
            if key == GLFW_KEY_ESCAPE:
                self.stop()

    def on_button(self,window,button, action, mods):
        if action ==GLFW_PRESS:
            self.clicks_to_close -=1

    def on_close(self,window=None):
        if self.active:
            self.stop()

    def stop(self):
        # TODO: redundancy between all gaze mappers -> might be moved to parent class
        audio.say("Stopping Calibration")
        logger.info("Stopping Calibration")
        self.smooth_pos = 0,0
        self.counter = 0
        self.close_window()
        self.active = False
        self.button.status_text = ''


        try:
            camera_calibration = load_object(os.path.join(self.g_pool.user_dir,'camera_calibration'))
        except OSError:
            camera_intrinsics = None
            logger.warning('No camera calibration.')

        else:
            same_name = camera_calibration['camera_name'] == self.g_pool.capture.name
            same_resolution =  camera_calibration['resolution'] == self.g_pool.capture.frame_size
            if same_name and same_resolution:
                logger.info('Loaded camera calibration. 3D marker tracking enabled.')
                K = camera_calibration['camera_matrix']
                dist_coefs = camera_calibration['dist_coefs']
                resolution = camera_calibration['resolution']
                camera_intrinsics = K,dist_coefs,resolution
            else:
                logger.info('Loaded camera calibration but camera name and/or resolution has changed. Please re-calibrate.')
                camera_intrinsics = None


<<<<<<< HEAD
        # did we have data form 3D detector
        if self.pupil_list[0] and self.pupil_list[0]['method'] == '3D c++':
            # cal_pt_cloud = calibrate.preprocess_vector_data(self.pupil_list,self.ref_list, camera_intrinsics = camera_intrinsics)
            # cal_pt_cloud = np.array(cal_pt_cloud)
            # np.save(os.path.join(self.g_pool.user_dir,'cal_pt_cloud.npy'),cal_pt_cloud)

            # transformation_matrix = calibrate.get_map_from_angles(cal_pt_cloud)
            # print 'transformation matrix: ' , transformation_matrix
            # self.g_pool.plugins.add(Vector_Gaze_Mapper,args={'transformation_matrix':transformation_matrix , 'camera_intrinsics': camera_intrinsics})
            cal_pt_cloud = calibrate.preprocess_angle_data(self.pupil_list,self.ref_list, camera_intrinsics = camera_intrinsics)
            cal_pt_cloud = np.array(cal_pt_cloud)
            np.save(os.path.join(self.g_pool.user_dir,'cal_pt_cloud.npy'),cal_pt_cloud)

            map_fn,params = calibrate.get_map_from_angles(cal_pt_cloud,self.g_pool.capture.frame_size,return_params=True, binocular=self.g_pool.binocular)

            self.g_pool.plugins.add(Angle_Gaze_Mapper,args={'params':params , 'camera_intrinsics': camera_intrinsics})

        else:
=======

          # do we have data from 3D detector
        if self.pupil_list[0] and self.pupil_list[0]['method'] == '3D c++':
            cal_pt_cloud = calibrate.preprocess_vector_data(self.pupil_list,self.ref_list, camera_intrinsics = camera_intrinsics)
            cal_pt_cloud = np.array(cal_pt_cloud)

            # np.save(os.path.join(self.g_pool.user_dir,'cal_pt_cloud.npy'),cal_pt_cloud)
            camera_matrix = camera_intrinsics[0]
            dist_coefs = camera_intrinsics[1]
            transformation = calibrate.get_transformation_from_point_set(cal_pt_cloud, camera_matrix, dist_coefs)
            print 'transformation: ' , transformation
            self.g_pool.plugins.add(Vector_Gaze_Mapper,args={'transformation':transformation , 'camera_intrinsics': camera_intrinsics , 'calibration_points_3d': cal_pt_cloud[:,0].tolist(), 'calibration_points_2d': cal_pt_cloud[:,1].tolist()})

            ## ---- ANGLE APPROACH -----------
            # cal_pt_cloud = calibrate.preprocess_angle_data(self.pupil_list,self.ref_list, camera_intrinsics = camera_intrinsics)
            # cal_pt_cloud = np.array(cal_pt_cloud)
            # np.save(os.path.join(self.g_pool.user_dir,'cal_pt_cloud.npy'),cal_pt_cloud)

            # map_fn,params = calibrate.get_map_from_angles(cal_pt_cloud,self.g_pool.capture.frame_size,return_params=True, binocular=self.g_pool.binocular)

            # self.g_pool.plugins.add(Angle_Gaze_Mapper,args={'params':params , 'camera_intrinsics': camera_intrinsics})

        else:


            if self.g_pool.binocular:
                cal_pt_cloud = calibrate.preprocess_data(list(self.pupil_list),list(self.ref_list),id_filter=(0,1))
                cal_pt_cloud_eye0 = calibrate.preprocess_data(list(self.pupil_list),list(self.ref_list),id_filter=(0,))
                cal_pt_cloud_eye1 = calibrate.preprocess_data(list(self.pupil_list),list(self.ref_list),id_filter=(1,))
                logger.info("Collected %s binocular data points." %len(cal_pt_cloud))
                logger.info("Collected %s data points for eye 0." %len(cal_pt_cloud_eye0))
                logger.info("Collected %s data points for eye 1." %len(cal_pt_cloud_eye1))
            else:
                cal_pt_cloud = calibrate.preprocess_data(self.pupil_list,self.ref_list)
                logger.info("Collected %s data points." %len(cal_pt_cloud))


            if self.g_pool.binocular and (len(cal_pt_cloud_eye0) < 20 or len(cal_pt_cloud_eye1) < 20) or len(cal_pt_cloud) < 20:
                logger.warning("Did not collect enough data.")
                return

            cal_pt_cloud = np.array(cal_pt_cloud)
            map_fn,params = calibrate.get_map_from_cloud(cal_pt_cloud,self.g_pool.capture.frame_size,return_params=True, binocular=self.g_pool.binocular)
            np.save(os.path.join(self.g_pool.user_dir,'cal_pt_cloud.npy'),cal_pt_cloud)
            #replace current gaze mapper with new
            if self.g_pool.binocular:
                # get monocular models for fallback (if only one pupil is detected)
                cal_pt_cloud_eye0 = np.array(cal_pt_cloud_eye0)
                cal_pt_cloud_eye1 = np.array(cal_pt_cloud_eye1)
                _,params_eye0 = calibrate.get_map_from_cloud(cal_pt_cloud_eye0,self.g_pool.capture.frame_size,return_params=True)
                _,params_eye1 = calibrate.get_map_from_cloud(cal_pt_cloud_eye1,self.g_pool.capture.frame_size,return_params=True)
                self.g_pool.plugins.add(Bilateral_Gaze_Mapper,args={'params':params, 'params_eye0':params_eye0, 'params_eye1':params_eye1})
            else:
                self.g_pool.plugins.add(Simple_Gaze_Mapper,args={'params':params})
>>>>>>> c2f0f90d

            if self.g_pool.binocular:
                cal_pt_cloud = calibrate.preprocess_data(list(self.pupil_list),list(self.ref_list),id_filter=(0,1))
                cal_pt_cloud_eye0 = calibrate.preprocess_data(list(self.pupil_list),list(self.ref_list),id_filter=(0,))
                cal_pt_cloud_eye1 = calibrate.preprocess_data(list(self.pupil_list),list(self.ref_list),id_filter=(1,))
            else:
                cal_pt_cloud = calibrate.preprocess_data(self.pupil_list,self.ref_list)

            if self.g_pool.binocular:
                logger.info("Collected %s binocular data points." %len(cal_pt_cloud))
                logger.info("Collected %s data points for eye 0." %len(cal_pt_cloud_eye0))
                logger.info("Collected %s data points for eye 1." %len(cal_pt_cloud_eye1))
            else:
                logger.info("Collected %s data points." %len(cal_pt_cloud))

            if self.g_pool.binocular and (len(cal_pt_cloud) < 20 or len(cal_pt_cloud_eye0) < 20 or len(cal_pt_cloud_eye1) < 20) or len(cal_pt_cloud) < 20:
                logger.warning("Did not collect enough data.")
                return

            cal_pt_cloud = np.array(cal_pt_cloud)
            map_fn,params = calibrate.get_map_from_cloud(cal_pt_cloud,self.g_pool.capture.frame_size,return_params=True, binocular=self.g_pool.binocular)
            np.save(os.path.join(self.g_pool.user_dir,'cal_pt_cloud.npy'),cal_pt_cloud)
            #replace current gaze mapper with new
            if self.g_pool.binocular:
                # get monocular models for fallback (if only one pupil is detected)
                cal_pt_cloud_eye0 = np.array(cal_pt_cloud_eye0)
                cal_pt_cloud_eye1 = np.array(cal_pt_cloud_eye1)
                _,params_eye0 = calibrate.get_map_from_cloud(cal_pt_cloud_eye0,self.g_pool.capture.frame_size,return_params=True)
                _,params_eye1 = calibrate.get_map_from_cloud(cal_pt_cloud_eye1,self.g_pool.capture.frame_size,return_params=True)
                self.g_pool.plugins.add(Bilateral_Gaze_Mapper,args={'params':params, 'params_eye0':params_eye0, 'params_eye1':params_eye1})
            else:
                self.g_pool.plugins.add(Simple_Gaze_Mapper,args={'params':params})

    def close_window(self):
        if self._window:
            # enable mouse display
            glfwSetInputMode(self._window,GLFW_CURSOR,GLFW_CURSOR_NORMAL)
            glfwDestroyWindow(self._window)
            self._window = None


    def update(self,frame,events):
        if self.active:
            recent_pupil_positions = events['pupil_positions']
            gray_img = frame.gray

            if self.clicks_to_close <=0:
                self.stop()
                return

            #detect the marker
            self.candidate_ellipses = get_candidate_ellipses(gray_img,
                                                            area_threshold=self.area_threshold,
                                                            dist_threshold=self.dist_threshold,
                                                            min_ring_count=4,
                                                            visual_debug=False)

            if len(self.candidate_ellipses) > 0:
                self.detected= True
                marker_pos = self.candidate_ellipses[0][0]
                self.pos = normalize(marker_pos,(frame.width,frame.height),flip_y=True)

            else:
                self.detected = False
                self.pos = None #indicate that no reference is detected


            #only save a valid ref position if within sample window of calibraiton routine
            on_position = self.lead_in < self.screen_marker_state < (self.lead_in+self.sample_duration)

            if on_position and self.detected:
                ref = {}
                ref["norm_pos"] = self.pos
                ref["screen_pos"] = marker_pos
                ref["timestamp"] = frame.timestamp
                self.ref_list.append(ref)

            #always save pupil positions
            for p_pt in recent_pupil_positions:
                if p_pt['confidence'] > self.g_pool.pupil_confidence_threshold:
                    self.pupil_list.append(p_pt)

            # Animate the screen marker
            if self.screen_marker_state < self.sample_duration+self.lead_in+self.lead_out:
                if self.detected or not on_position:
                    self.screen_marker_state += 1
            else:
                self.screen_marker_state = 0
                self.active_site += 1
                logger.debug("Moving screen marker to site no %s"%self.active_site)
                if self.active_site >= len(self.sites):
                    self.stop()
                    return


            #use np.arrays for per element wise math
            self.display_pos = np.array(self.sites[self.active_site])
            self.on_position = on_position
            self.button.status_text = '%s / %s'%(self.active_site,9)




    def gl_display(self):
        """
        use gl calls to render
        at least:
            the published position of the reference
        better:
            show the detected postion even if not published
        """

        # debug mode within world will show green ellipses around detected ellipses
        if self.active and self.detected:
            for e in self.candidate_ellipses:
                pts = cv2.ellipse2Poly( (int(e[0][0]),int(e[0][1])),
                                    (int(e[1][0]/2),int(e[1][1]/2)),
                                    int(e[-1]),0,360,15)
                draw_polyline(pts,1,RGBA(0.,1.,0.,1.))

        else:
            pass
        if self._window:
            self.gl_display_in_window()


    def gl_display_in_window(self):
        active_window = glfwGetCurrentContext()
        glfwMakeContextCurrent(self._window)

        clear_gl_screen()

        hdpi_factor = glfwGetFramebufferSize(self._window)[0]/glfwGetWindowSize(self._window)[0]
        r = 110*self.marker_scale * hdpi_factor
        gl.glMatrixMode(gl.GL_PROJECTION)
        gl.glLoadIdentity()
        p_window_size = glfwGetWindowSize(self._window)
        gl.glOrtho(0,p_window_size[0],p_window_size[1],0 ,-1,1)
        # Switch back to Model View Matrix
        gl.glMatrixMode(gl.GL_MODELVIEW)
        gl.glLoadIdentity()

        def map_value(value,in_range=(0,1),out_range=(0,1)):
            ratio = (out_range[1]-out_range[0])/(in_range[1]-in_range[0])
            return (value-in_range[0])*ratio+out_range[0]

        pad = .6*r
        screen_pos = map_value(self.display_pos[0],out_range=(pad,p_window_size[0]-pad)),map_value(self.display_pos[1],out_range=(p_window_size[1]-pad,pad))
        alpha = interp_fn(self.screen_marker_state,0.,1.,float(self.sample_duration+self.lead_in+self.lead_out),float(self.lead_in),float(self.sample_duration+self.lead_in))

        draw_concentric_circles(screen_pos,r,6,alpha)
        #some feedback on the detection state

        if self.detected and self.on_position:
            draw_points([screen_pos],size=5,color=RGBA(0.,.8,0.,alpha),sharpness=0.5)
        else:
            draw_points([screen_pos],size=5,color=RGBA(0.8,0.,0.,alpha),sharpness=0.5)

        if self.clicks_to_close <5:
            self.glfont.set_size(int(p_window_size[0]/30.))
            self.glfont.draw_text(p_window_size[0]/2.,p_window_size[1]/4.,'Touch %s more times to cancel calibration.'%self.clicks_to_close)

        glfwSwapBuffers(self._window)
        glfwMakeContextCurrent(active_window)


    def get_init_dict(self):
        d = {}
        d['fullscreen'] = self.fullscreen
        d['marker_scale'] = self.marker_scale
        return d

    def cleanup(self):
        """gets called when the plugin get terminated.
           either voluntarily or forced.
        """
        if self.active:
            self.stop()
        if self._window:
            self.close_window()
        self.deinit_gui()

<|MERGE_RESOLUTION|>--- conflicted
+++ resolved
@@ -26,12 +26,8 @@
 from pyglui.pyfontstash import fontstash
 from pyglui.ui import get_opensans_font_path
 from plugin import Calibration_Plugin
-<<<<<<< HEAD
-from gaze_mappers import Simple_Gaze_Mapper,Angle_Gaze_Mapper,  Bilateral_Gaze_Mapper
+from gaze_mappers import Simple_Gaze_Mapper, Vector_Gaze_Mapper,  Bilateral_Gaze_Mapper
 from file_methods import load_object
-=======
-from gaze_mappers import Simple_Gaze_Mapper, Vector_Gaze_Mapper, Bilateral_Gaze_Mapper
->>>>>>> c2f0f90d
 
 #logging
 import logging
@@ -252,28 +248,6 @@
             else:
                 logger.info('Loaded camera calibration but camera name and/or resolution has changed. Please re-calibrate.')
                 camera_intrinsics = None
-
-
-<<<<<<< HEAD
-        # did we have data form 3D detector
-        if self.pupil_list[0] and self.pupil_list[0]['method'] == '3D c++':
-            # cal_pt_cloud = calibrate.preprocess_vector_data(self.pupil_list,self.ref_list, camera_intrinsics = camera_intrinsics)
-            # cal_pt_cloud = np.array(cal_pt_cloud)
-            # np.save(os.path.join(self.g_pool.user_dir,'cal_pt_cloud.npy'),cal_pt_cloud)
-
-            # transformation_matrix = calibrate.get_map_from_angles(cal_pt_cloud)
-            # print 'transformation matrix: ' , transformation_matrix
-            # self.g_pool.plugins.add(Vector_Gaze_Mapper,args={'transformation_matrix':transformation_matrix , 'camera_intrinsics': camera_intrinsics})
-            cal_pt_cloud = calibrate.preprocess_angle_data(self.pupil_list,self.ref_list, camera_intrinsics = camera_intrinsics)
-            cal_pt_cloud = np.array(cal_pt_cloud)
-            np.save(os.path.join(self.g_pool.user_dir,'cal_pt_cloud.npy'),cal_pt_cloud)
-
-            map_fn,params = calibrate.get_map_from_angles(cal_pt_cloud,self.g_pool.capture.frame_size,return_params=True, binocular=self.g_pool.binocular)
-
-            self.g_pool.plugins.add(Angle_Gaze_Mapper,args={'params':params , 'camera_intrinsics': camera_intrinsics})
-
-        else:
-=======
 
           # do we have data from 3D detector
         if self.pupil_list[0] and self.pupil_list[0]['method'] == '3D c++':
@@ -328,39 +302,6 @@
                 self.g_pool.plugins.add(Bilateral_Gaze_Mapper,args={'params':params, 'params_eye0':params_eye0, 'params_eye1':params_eye1})
             else:
                 self.g_pool.plugins.add(Simple_Gaze_Mapper,args={'params':params})
->>>>>>> c2f0f90d
-
-            if self.g_pool.binocular:
-                cal_pt_cloud = calibrate.preprocess_data(list(self.pupil_list),list(self.ref_list),id_filter=(0,1))
-                cal_pt_cloud_eye0 = calibrate.preprocess_data(list(self.pupil_list),list(self.ref_list),id_filter=(0,))
-                cal_pt_cloud_eye1 = calibrate.preprocess_data(list(self.pupil_list),list(self.ref_list),id_filter=(1,))
-            else:
-                cal_pt_cloud = calibrate.preprocess_data(self.pupil_list,self.ref_list)
-
-            if self.g_pool.binocular:
-                logger.info("Collected %s binocular data points." %len(cal_pt_cloud))
-                logger.info("Collected %s data points for eye 0." %len(cal_pt_cloud_eye0))
-                logger.info("Collected %s data points for eye 1." %len(cal_pt_cloud_eye1))
-            else:
-                logger.info("Collected %s data points." %len(cal_pt_cloud))
-
-            if self.g_pool.binocular and (len(cal_pt_cloud) < 20 or len(cal_pt_cloud_eye0) < 20 or len(cal_pt_cloud_eye1) < 20) or len(cal_pt_cloud) < 20:
-                logger.warning("Did not collect enough data.")
-                return
-
-            cal_pt_cloud = np.array(cal_pt_cloud)
-            map_fn,params = calibrate.get_map_from_cloud(cal_pt_cloud,self.g_pool.capture.frame_size,return_params=True, binocular=self.g_pool.binocular)
-            np.save(os.path.join(self.g_pool.user_dir,'cal_pt_cloud.npy'),cal_pt_cloud)
-            #replace current gaze mapper with new
-            if self.g_pool.binocular:
-                # get monocular models for fallback (if only one pupil is detected)
-                cal_pt_cloud_eye0 = np.array(cal_pt_cloud_eye0)
-                cal_pt_cloud_eye1 = np.array(cal_pt_cloud_eye1)
-                _,params_eye0 = calibrate.get_map_from_cloud(cal_pt_cloud_eye0,self.g_pool.capture.frame_size,return_params=True)
-                _,params_eye1 = calibrate.get_map_from_cloud(cal_pt_cloud_eye1,self.g_pool.capture.frame_size,return_params=True)
-                self.g_pool.plugins.add(Bilateral_Gaze_Mapper,args={'params':params, 'params_eye0':params_eye0, 'params_eye1':params_eye1})
-            else:
-                self.g_pool.plugins.add(Simple_Gaze_Mapper,args={'params':params})
 
     def close_window(self):
         if self._window:
