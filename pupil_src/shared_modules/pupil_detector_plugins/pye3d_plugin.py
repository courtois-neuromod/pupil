"""
(*)~---------------------------------------------------------------------------
Pupil - eye tracking platform
Copyright (C) 2012-2020 Pupil Labs

Distributed under the terms of the GNU
Lesser General Public License (LGPL v3.0).
See COPYING and COPYING.LESSER for license details.
---------------------------------------------------------------------------~(*)
"""
import logging

import pye3d
from pye3d.detector_3d import Detector3D, CameraModel, DetectorMode
from pyglui import ui
from methods import normalize

from .detector_base_plugin import PupilDetectorPlugin
from .visualizer_2d import draw_eyeball_outline, draw_pupil_outline, draw_ellipse
from .visualizer_pye3d import Eye_Visualizer

logger = logging.getLogger(__name__)

version_installed = getattr(pye3d, "__version__", "0.0.1")
version_supported = "0.0.4"

if version_installed != version_supported:
    logger.info(
        f"Requires pye3d version {version_supported} "
        f"(Installed: {version_installed})"
    )
    raise ImportError("Unsupported version found")


class Pye3DPlugin(PupilDetectorPlugin):
    pupil_detection_identifier = "3d"
    # pupil_detection_method implemented as variable

    label = "Pye3D"
    icon_font = "pupil_icons"
    icon_chr = chr(0xEC19)
    order = 0.101

    @property
    def pupil_detector(self):
<<<<<<< HEAD
        return self.detect

    def __init__(self, g_pool=None):
=======
        return self.detector

    def __init__(
        self,
        g_pool=None,
    ):
>>>>>>> 04914713
        super().__init__(g_pool=g_pool)
        self.camera = CameraModel(
            focal_length=self.g_pool.capture.intrinsics.focal_length,
            resolution=self.g_pool.capture.intrinsics.resolution,
        )
        async_apps = ("capture", "service")
        mode = (
            DetectorMode.asynchronous
            if g_pool.app in async_apps
            else DetectorMode.blocking
        )
        logger.debug(f"Running {mode.name} in {g_pool.app}")
        self.detector = Detector3D(camera=self.camera, long_term_mode=mode)

        method_suffix = {
            DetectorMode.asynchronous: "real-time",
            DetectorMode.blocking: "post-hoc",
        }
        self.pupil_detection_method = f"pye3d {pye3d.__version__} {method_suffix[mode]}"

        self.debugVisualizer3D = Eye_Visualizer(self.g_pool, self.camera.focal_length)
        self.__debug_window_button = None

    def get_init_dict(self):
        init_dict = super().get_init_dict()
        return init_dict

    def _process_camera_changes(self):
        camera = CameraModel(
            focal_length=self.g_pool.capture.intrinsics.focal_length,
            resolution=self.g_pool.capture.intrinsics.resolution,
        )
        if self.camera == camera:
            return

        logger.debug(f"Camera model change detected: {camera}. Resetting 3D detector.")
        self.camera = camera
        self.detector.reset_camera(self.camera)

        # Debug window also depends on focal_length, need to replace it with a new
        # instance. Make sure debug window is closed at this point or we leak the opengl
        # window.
        debug_window_was_opened = self.is_debug_window_open
        self.debug_window_close()
        self.debugVisualizer3D = Eye_Visualizer(self.g_pool, self.camera.focal_length)
        if debug_window_was_opened:
            self.debug_window_open()

    def on_resolution_change(self, old_size, new_size):
        # TODO: the logic for old 2D/3D resetting does not fit here anymore, but was
        # included in the PupilDetectorPlugin base class. This needs some cleaning up.
        pass

    def detect(self, frame, **kwargs):
        self._process_camera_changes()

        previous_detection_results = kwargs.get("previous_detection_results", [])
        for datum in previous_detection_results:
            if datum.get("method", "") == "2d c++":
                datum_2d = datum
                break
        else:
            logger.warning(
                "Required 2d pupil detection input not available. "
                "Returning default pye3d datum."
            )
            return self.create_pupil_datum(
                norm_pos=[0.5, 0.5],
                diameter=0.0,
                confidence=0.0,
                timestamp=frame.timestamp,
            )

        result = self.detector.update_and_detect(
            datum_2d, frame.gray, debug=self.is_debug_window_open
        )

        norm_pos = normalize(
            result["location"], (frame.width, frame.height), flip_y=True
        )
        template = self.create_pupil_datum(
            norm_pos=norm_pos,
            diameter=result["diameter"],
            confidence=result["confidence"],
            timestamp=frame.timestamp,
        )
        template.update(result)

        return template

    def on_notify(self, notification):
        super().on_notify(notification)

        subject = notification["subject"]
        if subject == "pupil_detector.3d.reset_model":
            if "id" not in notification:
                # simply apply to all eye processes
                self.reset_model()
            elif notification["id"] == self.g_pool.eye_id:
                # filter for specific eye processes
                self.reset_model()

    @classmethod
    def parse_pretty_class_name(cls) -> str:
        return "Pye3D Detector"

    def init_ui(self):
        super().init_ui()
        self.menu.label = self.pretty_class_name

        help_text = (
            f"pye3d {pye3d.__version__} - a model-based 3d pupil detector with corneal "
            "refraction correction. Read more about the detector in our docs website."
        )
        self.menu.append(ui.Info_Text(help_text))
        help_text = (
            "Visualizations: Green circle: eye model outline. Blue ellipse: 2d pupil "
            "detection. Red ellipse: 3d pupil detection."
        )
        self.menu.append(ui.Info_Text(help_text))
        self.menu.append(ui.Button("Reset 3D model", self.reset_model))
        self.__debug_window_button = ui.Button(
            self.__debug_window_button_label, self.debug_window_toggle
        )

        help_text = (
            "The 3d model automatically updates in the background. Freeze the model to "
            "turn off automatic model updates. Refer to the docs website for details. "
        )
        self.menu.append(ui.Info_Text(help_text))
        self.menu.append(
            ui.Switch("is_long_term_model_frozen", self.detector, label="Freeze model")
        )
        self.menu.append(self.__debug_window_button)

    def gl_display(self):
        self.debug_window_update()
        result = self._recent_detection_result
        if result is not None:
            if not self.is_debug_window_open:
                # normal drawing
                draw_eyeball_outline(result)
                draw_pupil_outline(result)

            elif "debug_info" in result:
                # debug drawing
                debug_info = result["debug_info"]
                draw_ellipse(
                    ellipse=debug_info["projected_ultra_long_term"],
                    rgba=(0.5, 0, 0, 1),
                    thickness=2,
                )
                draw_ellipse(
                    ellipse=debug_info["projected_long_term"],
                    rgba=(0.8, 0.8, 0, 1),
                    thickness=2,
                )
                draw_ellipse(
                    ellipse=debug_info["projected_short_term"],
                    rgba=(0, 1, 0, 1),
                    thickness=2,
                )
        if self.__debug_window_button:
            self.__debug_window_button.label = self.__debug_window_button_label

    def cleanup(self):
        # if we change detectors, be sure debug window is also closed
        self.debug_window_close()

    # Public

    def reset_model(self):
        self.detector.reset()

    # Debug window management

    @property
    def __debug_window_button_label(self) -> str:
        if not self.is_debug_window_open:
            return "Open debug window"
        else:
            return "Close debug window"

    @property
    def is_debug_window_open(self) -> bool:
        return self.debugVisualizer3D.window is not None

    def debug_window_toggle(self):
        if not self.is_debug_window_open:
            self.debug_window_open()
        else:
            self.debug_window_close()

    def debug_window_open(self):
        if not self.is_debug_window_open:
            self.debugVisualizer3D.open_window()

    def debug_window_close(self):
        if self.is_debug_window_open:
            self.debugVisualizer3D.close_window()

    def debug_window_update(self):
        if self.is_debug_window_open:
            self.debugVisualizer3D.update_window(
                self.g_pool, self._recent_detection_result
            )<|MERGE_RESOLUTION|>--- conflicted
+++ resolved
@@ -43,18 +43,12 @@
 
     @property
     def pupil_detector(self):
-<<<<<<< HEAD
-        return self.detect
-
-    def __init__(self, g_pool=None):
-=======
         return self.detector
 
     def __init__(
         self,
         g_pool=None,
     ):
->>>>>>> 04914713
         super().__init__(g_pool=g_pool)
         self.camera = CameraModel(
             focal_length=self.g_pool.capture.intrinsics.focal_length,
