--- conflicted
+++ resolved
@@ -28,13 +28,8 @@
 from .detector_base_plugin import PropertyProxy, PupilDetectorPlugin
 from .visualizer_2d import draw_pupil_outline
 
-<<<<<<< HEAD
-import logging
-logger = logging.getLogger(__name__)
-=======
 logger = logging.getLogger(__name__)
 
->>>>>>> bcfbf7d2
 
 class Detector2DPlugin(PupilDetectorPlugin):
     uniqueness = "by_base_class"
@@ -54,19 +49,16 @@
         self._last_detect_timestamp = 0
 
     def detect(self, frame):
-<<<<<<< HEAD
         if self._subsample_fps > 0 and frame.timestamp > self._last_detect_timestamp:
             if (frame.timestamp-self._last_detect_timestamp)*self._subsample_fps < 1:
                 # skip the detection on that frame, return previous result
                 return self._recent_detection_result
         self._last_detect_timestamp = frame.timestamp
-        roi = Roi(*self.g_pool.u_r.get()[:4])
-=======
+
         # convert roi-plugin to detector roi
         roi = Roi(*self.g_pool.roi.bounds)
 
         debug_img = frame.bgr if self.g_pool.display_mode == "algorithm" else None
->>>>>>> bcfbf7d2
         result = self.detector_2d.detect(
             gray_img=frame.gray, color_img=debug_img, roi=roi,
         )
