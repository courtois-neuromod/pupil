--- conflicted
+++ resolved
@@ -59,14 +59,7 @@
         detector_2d: Detector2D = None,
     ):
         super().__init__(g_pool=g_pool)
-<<<<<<< HEAD
-        self.detector_2d = detector_2d or Detector2D(namespaced_properties or {})
-        self.proxy = PropertyProxy(self.detector_2d)
-        self._subsample_fps = 0
-        self._last_detect_timestamp = 0
-=======
         self.detector_2d = detector_2d or Detector2D(properties or {})
->>>>>>> 35f254f0
 
     def detect(self, frame, **kwargs):
         if self._subsample_fps > 0 and frame.timestamp > self._last_detect_timestamp:
@@ -104,21 +97,7 @@
         datum["ellipse"]["angle"] = result["ellipse"]["angle"]
         datum["ellipse"]["center"] = result["ellipse"]["center"]
 
-<<<<<<< HEAD
-    @property
-    def subsample_fps(self):
-        return self._subsample_fps
-
-    @subsample_fps.setter
-    def subsample_fps(self, subsample_fps):
-        self._subsample_fps = subsample_fps
-
-    def gl_display(self):
-        if self._recent_detection_result:
-            draw_pupil_outline(self._recent_detection_result, color_rgb=(0, 0.5, 1))
-=======
         return datum
->>>>>>> 35f254f0
 
     def init_ui(self):
         super().init_ui()
@@ -160,18 +139,6 @@
                 step=1,
             )
         )
-<<<<<<< HEAD
-        self.menu.append(
-            ui.Slider(
-                "subsample_fps",
-                self,
-                label="subsample FPS",
-                min=0,
-                max=250,
-                step=1,
-            )
-        )
-=======
 
     def gl_display(self):
         if self._recent_detection_result:
@@ -181,5 +148,4 @@
         properties = self.pupil_detector.get_properties()
         properties["pupil_size_max"] *= new_size[0] / old_size[0]
         properties["pupil_size_min"] *= new_size[0] / old_size[0]
-        self.pupil_detector.update_properties(properties)
->>>>>>> 35f254f0
+        self.pupil_detector.update_properties(properties)