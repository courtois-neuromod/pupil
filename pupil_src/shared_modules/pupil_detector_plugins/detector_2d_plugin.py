"""
(*)~---------------------------------------------------------------------------
Pupil - eye tracking platform
Copyright (C) 2012-2020 Pupil Labs

Distributed under the terms of the GNU
Lesser General Public License (LGPL v3.0).
See COPYING and COPYING.LESSER for license details.
---------------------------------------------------------------------------~(*)
"""
import logging

from pupil_detectors import Detector2D, DetectorBase, Roi
from pyglui import ui
from pyglui.cygl.utils import draw_gl_texture

import glfw

glfw.ERROR_REPORTING = "raise"

from gl_utils import (
    adjust_gl_view,
    basic_gl_setup,
    clear_gl_screen,
    make_coord_system_norm_based,
    make_coord_system_pixel_based,
)
from methods import normalize
from plugin import Plugin

from .detector_base_plugin import PropertyProxy, PupilDetectorPlugin
from .visualizer_2d import draw_pupil_outline

logger = logging.getLogger(__name__)


class Detector2DPlugin(PupilDetectorPlugin):
    uniqueness = "by_class"
    icon_font = "pupil_icons"
    icon_chr = chr(0xEC18)

    label = "C++ 2d detector"
    identifier = "2d"
    order = 0.100

    def __init__(
        self, g_pool=None, namespaced_properties=None, detector_2d: Detector2D = None
    ):
        super().__init__(g_pool=g_pool)
        self.detector_2d = detector_2d or Detector2D(namespaced_properties or {})
        self.proxy = PropertyProxy(self.detector_2d)
        self._subsample_fps = 0
        self._last_detect_timestamp = 0

<<<<<<< HEAD
    def detect(self, frame):
        if self._subsample_fps > 0 and frame.timestamp > self._last_detect_timestamp:
            if (frame.timestamp-self._last_detect_timestamp)*self._subsample_fps < 1:
                # skip the detection on that frame, return previous result
                return self._recent_detection_result
        self._last_detect_timestamp = frame.timestamp

=======
    def detect(self, frame, **kwargs):
>>>>>>> 70e93bcb
        # convert roi-plugin to detector roi
        roi = Roi(*self.g_pool.roi.bounds)

        debug_img = frame.bgr if self.g_pool.display_mode == "algorithm" else None
        result = self.detector_2d.detect(
            gray_img=frame.gray,
            color_img=debug_img,
            roi=roi,
        )
        eye_id = self.g_pool.eye_id
        location = result["location"]
        result["norm_pos"] = normalize(
            location, (frame.width, frame.height), flip_y=True
        )
        result["timestamp"] = frame.timestamp
        result["topic"] = f"pupil.{eye_id}.{self.identifier}"
        result["id"] = eye_id
        result["method"] = "2d c++"
        return result

    @property
    def pupil_detector(self) -> DetectorBase:
        return self.detector_2d

    @property
    def pretty_class_name(self):
        return "Pupil Detector 2D"

    @property
    def subsample_fps(self):
        return self._subsample_fps

    @subsample_fps.setter
    def subsample_fps(self, subsample_fps):
        self._subsample_fps = subsample_fps

    def gl_display(self):
        if self._recent_detection_result:
            draw_pupil_outline(self._recent_detection_result, color_rgb=(0, 0.5, 1))

    def init_ui(self):
        super().init_ui()
        self.menu.label = self.pretty_class_name
        self.menu_icon.label_font = "pupil_icons"
        info = ui.Info_Text(
            "Switch to the algorithm display mode to see a visualization of pupil detection parameters overlaid on the eye video. "
            + "Adjust the pupil intensity range so that the pupil is fully overlaid with blue. "
            + "Adjust the pupil min and pupil max ranges (red circles) so that the detected pupil size (green circle) is within the bounds."
        )
        self.menu.append(info)
        self.menu.append(
            ui.Slider(
                "2d.intensity_range",
                self.proxy,
                label="Pupil intensity range",
                min=0,
                max=60,
                step=1,
            )
        )
        self.menu.append(
            ui.Slider(
                "2d.pupil_size_min",
                self.proxy,
                label="Pupil min",
                min=1,
                max=250,
                step=1,
            )
        )
        self.menu.append(
            ui.Slider(
                "2d.pupil_size_max",
                self.proxy,
                label="Pupil max",
                min=50,
                max=400,
                step=1,
            )
<<<<<<< HEAD
        )
        self.menu.append(
            ui.Slider(
                "subsample_fps",
                self,
                label="subsample FPS",
                min=0,
                max=250,
                step=1,
            )
        )

    def deinit_ui(self):
        self.remove_menu()
=======
        )
>>>>>>> 70e93bcb
<|MERGE_RESOLUTION|>--- conflicted
+++ resolved
@@ -52,17 +52,13 @@
         self._subsample_fps = 0
         self._last_detect_timestamp = 0
 
-<<<<<<< HEAD
-    def detect(self, frame):
+    def detect(self, frame, **kwargs):
         if self._subsample_fps > 0 and frame.timestamp > self._last_detect_timestamp:
             if (frame.timestamp-self._last_detect_timestamp)*self._subsample_fps < 1:
                 # skip the detection on that frame, return previous result
                 return self._recent_detection_result
         self._last_detect_timestamp = frame.timestamp
 
-=======
-    def detect(self, frame, **kwargs):
->>>>>>> 70e93bcb
         # convert roi-plugin to detector roi
         roi = Roi(*self.g_pool.roi.bounds)
 
@@ -142,7 +138,6 @@
                 max=400,
                 step=1,
             )
-<<<<<<< HEAD
         )
         self.menu.append(
             ui.Slider(
@@ -153,10 +148,4 @@
                 max=250,
                 step=1,
             )
-        )
-
-    def deinit_ui(self):
-        self.remove_menu()
-=======
-        )
->>>>>>> 70e93bcb
+        )