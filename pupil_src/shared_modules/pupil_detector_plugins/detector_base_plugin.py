"""
(*)~---------------------------------------------------------------------------
Pupil - eye tracking platform
Copyright (C) 2012-2020 Pupil Labs

Distributed under the terms of the GNU
Lesser General Public License (LGPL v3.0).
See COPYING and COPYING.LESSER for license details.
---------------------------------------------------------------------------~(*)
"""
import abc
import logging
import re
import traceback
import typing as T

from pupil_detectors import DetectorBase

from plugin import Plugin

logger = logging.getLogger(__name__)

EVENT_KEY = "pupil_detection_results"

PUPIL_DETECTOR_NOTIFICATION_SUBJECT_PATTERN = "^pupil_detector\.(?P<action>[a-z_]+)$"


class DetectorPropertyProxy:
    """Wrapper around detector properties for easy UI coupling."""

    def __init__(self, detector):
        self.__dict__["detector"] = detector

    def __getattr__(self, key):
        return self.detector.get_properties()[key]

    def __setattr__(self, key, value):
        self.detector.update_properties({key: value})


class PupilDetectorPlugin(Plugin):

    label = "Unnamed"  # Used in eye -> general settings as selector

    pupil_detection_identifier = "unnamed"
    pupil_detection_method = "undefined"

    @property
    @abc.abstractmethod
    def pupil_detector(self) -> DetectorBase:
        pass

    @property
    def pupil_detector_properties(self) -> DetectorPropertyProxy:
        attr_name = "__pupil_detector_properties"
        if not hasattr(self, attr_name):
            property_proxy = DetectorPropertyProxy(self.pupil_detector)
            setattr(self, attr_name, property_proxy)
        return getattr(self, attr_name)

    @abc.abstractmethod
    def detect(self, frame, **kwargs):
        pass

    def create_pupil_datum(self, norm_pos, diameter, confidence, timestamp) -> dict:
        """"""
        eye_id = self.g_pool.eye_id

        # TODO: Assert arguments are valid

        # Create basic pupil datum with required fields
        datum = {}
        datum["id"] = eye_id
        datum["topic"] = f"pupil.{eye_id}.{self.pupil_detection_identifier}"
        datum["method"] = f"{self.pupil_detection_method}"
        datum["norm_pos"] = norm_pos
        datum["diameter"] = diameter
        datum["confidence"] = confidence
        datum["timestamp"] = timestamp
        return datum

    ### Plugin API

    uniqueness = "by_class"
    order = 0.1

    @property
    def enabled(self) -> bool:
        return self._enabled

    @enabled.setter
    def enabled(self, is_on: bool):
        self._enabled = is_on
        for elem in self.menu:
            elem.read_only = not self.enabled

    def __init__(self, g_pool):
        super().__init__(g_pool)
        g_pool.pupil_detector = self
        self._recent_detection_result = None

        self._enabled = True

    def init_ui(self):
        self.add_menu()

    def deinit_ui(self):
        self.remove_menu()

    def recent_events(self, event):
        frame = event.get("frame", None)

        if not frame or not self.enabled:
            self._recent_detection_result = None
            return

        # Detect if resolution changed
        self.__update_frame_size_if_changed(new_frame_size=(frame.width, frame.height))

        # Get results of previous detectors
        # TODO: This is currently used by Pye3D to get the results of the 2D detection
        previous_detection_results = event.get(EVENT_KEY, [])

        detection_result = self.detect(
            frame=frame,
            # TODO: workaround to get 2D data into pye3D for now
            previous_detection_results=previous_detection_results,
        )

        # Append the new detection result to the previous results
        event[EVENT_KEY] = previous_detection_results + [detection_result]

        # Save the most recent detection result for visualization
        self._recent_detection_result = detection_result

    def on_notify(self, notification):

        subject_match = re.match(
            PUPIL_DETECTOR_NOTIFICATION_SUBJECT_PATTERN, notification["subject"]
        )

        if subject_match:
            # {
            #   "subject": "pupil_detector.<action>",
            #   "eye_id": <eye_id: int>, # optinal
            #   "detector_plugin_class_name": <detector_plugin_class_name: str>, # optional
            #   ...
            # }

            action = subject_match["action"]

            this_eye_id = self.g_pool.eye_id
            this_plugin_class_name = type(self).__name__

            if "eye_id" in notification and notification["eye_id"] != this_eye_id:
                # Eye id doesn't match current process eye id - ignoring notification
                # NOTE: Missing value behaves like a match
                return

            if (
                "detector_plugin_class_name" in notification
                and notification["detector_plugin_class_name"] != this_plugin_class_name
            ):
                # Detector plugin class name doesn't match current plugin - ignoring notification
                # NOTE: Missing value behaves like a match
                return

            if action == "set_enabled":
                self.__safely_update_enabled(notification)

            elif action == "set_roi":
                self.__safely_update_roi(notification)

            elif action == "set_properties":
                self.__safely_update_properties(notification)

            elif action == "broadcast_properties":
                self.notify_all(
                    {
                        "subject": f"pupil_detector.properties.{this_eye_id}.{this_plugin_class_name}",
                        "values": self.pupil_detector.get_properties(),
                    }
                )

    def on_resolution_change(self, old_size, new_size):
        pass

    ### Private helpers

    def __safely_update_enabled(self, notification: dict):
        try:
            value = notification["value"]
        except KeyError:
            logger.error(f"Malformed notification: missing 'value' key")
            logger.debug(traceback.format_exc())
            return

        if not isinstance(value, bool):
            logger.error("Enabled value must be a bool")
            logger.error(f"Invalid value: {value}")
<<<<<<< HEAD
=======
            return

        self.enabled = value
        logger.debug(f"enabled set to {value}")

    def __safely_update_roi(self, notification):
        try:
            value = notification["value"]
        except KeyError:
            logger.error(f"Malformed notification: missing 'value' key")
            logger.debug(traceback.format_exc())
>>>>>>> 04914713
            return

        self.enabled = value
        logger.debug(f"enabled set to {value}")

    def __safely_update_roi(self, notification):
        try:
<<<<<<< HEAD
            value = notification["value"]
        except KeyError:
            logger.error(f"Malformed notification: missing 'value' key")
            logger.debug(traceback.format_exc())
            return

        try:
            minX, minY, maxX, maxY = value
            minX, minY, maxX, maxY = int(minX), int(minY), int(maxX), int(maxY)
        except (ValueError, TypeError) as err:
            # NOTE:
            #   - TypeError gets thrown when 'value' is not a tuple
            #   - TypeError gets thrown when 'minX', 'minY', 'maxX', or 'maxY' are not 'int's
            #   - ValueError gets throws when length of the tuple 'value' is not 4
            logger.error("ROI needs to be 4 integers: (minX, minY, maxX, maxY)")
            logger.error(f"Invalid value: {value}")
            logger.debug(traceback.format_exc())
            return

        # Apply very strict error checking here, although roi deal with invalid
        # values, so the user gets immediate feedback and does not wonder why
        # something did not work as expected.
        width, height = self.g_pool.roi.frame_size
        if not ((0 <= minX < maxX < width) and (0 <= minY < maxY <= height)):
            logger.error(
                "Received ROI with invalid dimensions!"
                f" (minX={minX}, minY={minY}, maxX={maxX}, maxY={maxY})"
                f" for frame size ({width} x {height})"
            )
            logger.error(f"Invalid value: {value}")
            return

        self.g_pool.roi.bounds = (minX, minY, maxX, maxY)
        logger.debug(f"roi set to {value}")

    def __safely_update_properties(self, notification):
        try:
            plugin_class_name = notification["detector_plugin_class_name"]
        except KeyError:
            logger.error(
                f"Malformed notification: missing 'detector_plugin_class_name' key"
            )
            logger.debug(traceback.format_exc())
            return

        if not isinstance(plugin_class_name, str):
            logger.error("Detector plugin class name must be a string")
            logger.error(f"Invalid value: {plugin_class_name}")
            return

        if plugin_class_name != type(self).__name__:
            # Detector plugin class name doesn't match current plugin - ignoring notification
            return

        try:
            values = notification["values"]
        except KeyError:
            logger.error(f"Malformed notification: missing 'values' key")
            logger.debug(traceback.format_exc())
            return

        if not isinstance(values, dict):
            logger.error(f"Invalid value: {values}")
            logger.debug(traceback.format_exc())
            return

=======
            minX, minY, maxX, maxY = value
            minX, minY, maxX, maxY = int(minX), int(minY), int(maxX), int(maxY)
        except (ValueError, TypeError) as err:
            # NOTE:
            #   - TypeError gets thrown when 'value' is not a tuple
            #   - TypeError gets thrown when 'minX', 'minY', 'maxX', or 'maxY' are not 'int's
            #   - ValueError gets throws when length of the tuple 'value' is not 4
            logger.error("ROI needs to be 4 integers: (minX, minY, maxX, maxY)")
            logger.error(f"Invalid value: {value}")
            logger.debug(traceback.format_exc())
            return

        # Apply very strict error checking here, although roi deal with invalid
        # values, so the user gets immediate feedback and does not wonder why
        # something did not work as expected.
        width, height = self.g_pool.roi.frame_size
        if not ((0 <= minX < maxX < width) and (0 <= minY < maxY <= height)):
            logger.error(
                "Received ROI with invalid dimensions!"
                f" (minX={minX}, minY={minY}, maxX={maxX}, maxY={maxY})"
                f" for frame size ({width} x {height})"
            )
            logger.error(f"Invalid value: {value}")
            return

        self.g_pool.roi.bounds = (minX, minY, maxX, maxY)
        logger.debug(f"roi set to {value}")

    def __safely_update_properties(self, notification):
        try:
            plugin_class_name = notification["detector_plugin_class_name"]
        except KeyError:
            logger.error(
                f"Malformed notification: missing 'detector_plugin_class_name' key"
            )
            logger.debug(traceback.format_exc())
            return

        if not isinstance(plugin_class_name, str):
            logger.error("Detector plugin class name must be a string")
            logger.error(f"Invalid value: {plugin_class_name}")
            return

        if plugin_class_name != type(self).__name__:
            # Detector plugin class name doesn't match current plugin - ignoring notification
            return

        try:
            values = notification["values"]
        except KeyError:
            logger.error(f"Malformed notification: missing 'values' key")
            logger.debug(traceback.format_exc())
            return

        if not isinstance(values, dict):
            logger.error(f"Invalid value: {values}")
            logger.debug(traceback.format_exc())
            return

>>>>>>> 04914713
        try:
            self.pupil_detector.update_properties(values)
        except (ValueError, TypeError):
            logger.error(f"Invalid value: {values}")
            logger.debug(traceback.format_exc())
        else:
            logger.debug(f"'{name}' property set to {value}")

    def __update_frame_size_if_changed(self, new_frame_size):
        attr_name = "__last_frame_size"

        old_frame_size = getattr(self, attr_name, None)

        if new_frame_size != old_frame_size:
            if old_frame_size is not None:
                self.on_resolution_change(old_frame_size, new_frame_size)
            setattr(self, attr_name, new_frame_size)<|MERGE_RESOLUTION|>--- conflicted
+++ resolved
@@ -198,8 +198,6 @@
         if not isinstance(value, bool):
             logger.error("Enabled value must be a bool")
             logger.error(f"Invalid value: {value}")
-<<<<<<< HEAD
-=======
             return
 
         self.enabled = value
@@ -207,19 +205,6 @@
 
     def __safely_update_roi(self, notification):
         try:
-            value = notification["value"]
-        except KeyError:
-            logger.error(f"Malformed notification: missing 'value' key")
-            logger.debug(traceback.format_exc())
->>>>>>> 04914713
-            return
-
-        self.enabled = value
-        logger.debug(f"enabled set to {value}")
-
-    def __safely_update_roi(self, notification):
-        try:
-<<<<<<< HEAD
             value = notification["value"]
         except KeyError:
             logger.error(f"Malformed notification: missing 'value' key")
@@ -286,74 +271,11 @@
             logger.debug(traceback.format_exc())
             return
 
-=======
-            minX, minY, maxX, maxY = value
-            minX, minY, maxX, maxY = int(minX), int(minY), int(maxX), int(maxY)
-        except (ValueError, TypeError) as err:
-            # NOTE:
-            #   - TypeError gets thrown when 'value' is not a tuple
-            #   - TypeError gets thrown when 'minX', 'minY', 'maxX', or 'maxY' are not 'int's
-            #   - ValueError gets throws when length of the tuple 'value' is not 4
-            logger.error("ROI needs to be 4 integers: (minX, minY, maxX, maxY)")
-            logger.error(f"Invalid value: {value}")
-            logger.debug(traceback.format_exc())
-            return
-
-        # Apply very strict error checking here, although roi deal with invalid
-        # values, so the user gets immediate feedback and does not wonder why
-        # something did not work as expected.
-        width, height = self.g_pool.roi.frame_size
-        if not ((0 <= minX < maxX < width) and (0 <= minY < maxY <= height)):
-            logger.error(
-                "Received ROI with invalid dimensions!"
-                f" (minX={minX}, minY={minY}, maxX={maxX}, maxY={maxY})"
-                f" for frame size ({width} x {height})"
-            )
-            logger.error(f"Invalid value: {value}")
-            return
-
-        self.g_pool.roi.bounds = (minX, minY, maxX, maxY)
-        logger.debug(f"roi set to {value}")
-
-    def __safely_update_properties(self, notification):
-        try:
-            plugin_class_name = notification["detector_plugin_class_name"]
-        except KeyError:
-            logger.error(
-                f"Malformed notification: missing 'detector_plugin_class_name' key"
-            )
-            logger.debug(traceback.format_exc())
-            return
-
-        if not isinstance(plugin_class_name, str):
-            logger.error("Detector plugin class name must be a string")
-            logger.error(f"Invalid value: {plugin_class_name}")
-            return
-
-        if plugin_class_name != type(self).__name__:
-            # Detector plugin class name doesn't match current plugin - ignoring notification
-            return
-
-        try:
-            values = notification["values"]
-        except KeyError:
-            logger.error(f"Malformed notification: missing 'values' key")
-            logger.debug(traceback.format_exc())
-            return
-
-        if not isinstance(values, dict):
-            logger.error(f"Invalid value: {values}")
-            logger.debug(traceback.format_exc())
-            return
-
->>>>>>> 04914713
         try:
             self.pupil_detector.update_properties(values)
         except (ValueError, TypeError):
             logger.error(f"Invalid value: {values}")
             logger.debug(traceback.format_exc())
-        else:
-            logger.debug(f"'{name}' property set to {value}")
 
     def __update_frame_size_if_changed(self, new_frame_size):
         attr_name = "__last_frame_size"
