"""
(*)~---------------------------------------------------------------------------
Pupil - eye tracking platform
Copyright (C) 2012-2017  Pupil Labs

Distributed under the terms of the GNU
Lesser General Public License (LGPL v3.0).
See COPYING and COPYING.LESSER for license details.
---------------------------------------------------------------------------~(*)
"""

import csv
import logging
import os
from shutil import copy2

import player_methods as pm
from methods import denormalize
from video_exporter import VideoExporter

<<<<<<< HEAD
import logging

logger = logging.getLogger(__name__)


__version__ = 2


class Empty(object):
    pass


def export_undistorted_h264(distorted_video_loc, target_video_loc, export_range):
    yield "Converting scene video", .1
    capture = File_Source(Empty(), distorted_video_loc)
    if not capture.initialised:
        yield "Converting scene video failed", 0.
        return

    update_rate = 10
    start_time = None
    time_base = Fraction(1, 65535)
    average_fps = int(
        len(capture.timestamps) / (capture.timestamps[-1] - capture.timestamps[0])
    )

    target_container = av.open(target_video_loc, "w")
    video_stream = target_container.add_stream("mpeg4", 1 / time_base)
    video_stream.bit_rate = 150e6
    video_stream.bit_rate_tolerance = video_stream.bit_rate / 20
    video_stream.thread_count = max(1, mp.cpu_count() - 1)
    video_stream.width, video_stream.height = capture.frame_size

    av_frame = av.VideoFrame(*capture.frame_size, "bgr24")
    av_frame.time_base = time_base
=======
logger = logging.getLogger(__name__)


def _process_frame(capture, frame):
    return capture.intrinsics.undistort(frame.img)
>>>>>>> 242eb8af


<<<<<<< HEAD
        if frame.index > export_range[1]:
            break

        if start_time is None:
            start_time = frame.timestamp

        undistorted_img = capture.intrinsics.undistort(frame.img)
        av_frame.planes[0].update(undistorted_img)
        av_frame.pts = int((frame.timestamp - start_time) / time_base)

        packet = video_stream.encode(av_frame)
        if packet:
            target_container.mux(packet)

        if capture.current_frame_idx >= next_update_idx:
            progress = (
                (capture.current_frame_idx - export_range[0])
                / (export_range[1] - export_range[0])
            ) * .9 + .1
            yield "Converting scene video", progress * 100.
            next_update_idx += update_rate

    while True:  # flush encoder
        packet = video_stream.encode()
        if packet:
            target_container.mux(packet)
        else:
            break

    target_container.close()
    capture.cleanup()
    yield "Converting scene video completed", 1. * 100.


class iMotions_Exporter(Analysis_Plugin_Base):
=======
class iMotions_Exporter(VideoExporter):
>>>>>>> 242eb8af
    """iMotions Gaze and Video Exporter

    All files exported by this plugin are saved to a subdirectory within
    the export directory called "iMotions". The gaze data will be written
    into a file called "gaze.tlv" and the undistorted scene video will be
    saved in a file called "scene.mp4".

    The gaze.tlv file is a tab-separated CSV file with the following fields:
        GazeTimeStamp: Timestamp of the gaze point, unit: seconds
        MediaTimeStamp: Timestamp of the scene frame to which the gaze point
                        was correlated to, unit: seconds
        MediaFrameIndex: Index of the scene frame to which the gaze point was
                         correlated to
        Gaze3dX: X position of the 3d gaze point (the point the subject looks
                 at) in the scene camera coordinate system
        Gaze3dY: Y position of the 3d gaze point
        Gaze3dZ: Z position of the 3d gaze point
        Gaze2dX: undistorted gaze pixel position, X coordinate, unit: pixels
        Gaze2dX: undistorted gaze pixel position, Y coordinate, unit: pixels
        PupilDiaLeft: Left pupil diameter, 0.0 if not available, unit: millimeters
        PupilDiaRight: Right pupil diameter, 0.0 if not available, unit: millimeters
        Confidence: Value between 0 and 1 indicating the quality of the gaze
                    datum. It depends on the confidence of the pupil detection
                    and the confidence of the 3d model. Higher values are good.
    """

    icon_chr = "iM"

    def __init__(self, g_pool):
        super().__init__(g_pool)
<<<<<<< HEAD
        self.export_task = None
        self.status = "Not exporting"
        self.progress = 0.
        self.output = "Not set yet"
        logger.info("iMotions Exporter has been launched.")

    def on_notify(self, notification):
        if notification["subject"] == "should_export":
            self.export_data(notification["range"], notification["export_dir"])

    def init_ui(self):
        self.add_menu()
        self.menu.label = "iMotions Exporter"
        self.menu.append(
            ui.Text_Input("status", self, label="Status", setter=lambda _: None)
        )
        self.menu.append(
            ui.Text_Input("output", self, label="Last export", setter=lambda _: None)
        )
        self.menu.append(ui.Slider("progress", self, label="Progress"))
        self.menu[-1].read_only = True
        self.menu[-1].display_format = "%.0f%%"
        self.menu.append(ui.Button("Cancel export", self.cancel))

    def cancel(self):
        if self.export_task:
            self.export_task.cancel()

    def deinit_ui(self):
        self.remove_menu()

    def cleanup(self):
        self.cancel()

    def export_data(self, export_range, export_dir):
        rec_start = self.get_recording_start_date()
        im_dir = os.path.join(export_dir, "iMotions_{}".format(rec_start))
        os.makedirs(im_dir, exist_ok=True)
        user_warned_3d_only = False
        self.output = im_dir
        logger.info("Exporting to {}".format(im_dir))

        if self.export_task:
            self.export_task.cancel()

        distorted_video_loc = [
            f
            for f in glob(os.path.join(self.g_pool.rec_dir, "world.*"))
            if os.path.splitext(f)[-1] in (".mp4", ".mkv", ".avi", ".mjpeg")
        ][0]
        target_video_loc = os.path.join(im_dir, "scene.mp4")
        generator_args = (distorted_video_loc, target_video_loc, export_range)
        self.export_task = bh.IPC_Logging_Task_Proxy(
            self.g_pool.ipc_push_url,
            "iMotions Video Export",
            export_undistorted_h264,
            args=generator_args,
        )

        info_src = os.path.join(self.g_pool.rec_dir, "info.csv")
        info_dest = os.path.join(im_dir, "iMotions_info.csv")
        copy2(info_src, info_dest)  # copy info.csv file

        with open(
            os.path.join(im_dir, "gaze.tlv"), "w", encoding="utf-8", newline=""
=======
        logger.info("iMotions Exporter has been launched.")

    def customize_menu(self):
        self.menu.label = "iMotions Exporter"

    def export_data(self, export_range, export_dir):
        user_warned_3d_only = False

        export_info = self.add_export_job(
            export_range,
            export_dir,
            plugin_name="iMotions",
            input_name="world",
            output_name="scene",
            process_frame=_process_frame,
        )

        info_src = os.path.join(self.g_pool.rec_dir, "info.csv")
        info_dest = os.path.join(export_info["export_folder"], "iMotions_info.csv")
        copy2(info_src, info_dest)  # copy info.csv file

        with open(
            os.path.join(export_info["export_folder"], "gaze.tlv"),
            "w",
            encoding="utf-8",
            newline="",
>>>>>>> 242eb8af
        ) as csvfile:
            csv_writer = csv.writer(csvfile, delimiter="\t")

            csv_writer.writerow(
                (
                    "GazeTimeStamp",
                    "MediaTimeStamp",
                    "MediaFrameIndex",
                    "Gaze3dX",
                    "Gaze3dY",
                    "Gaze3dZ",
                    "Gaze2dX",
                    "Gaze2dY",
                    "PupilDiaLeft",
                    "PupilDiaRight",
                    "Confidence",
                )
            )

            for media_idx in range(*export_range):
                media_timestamp = self.g_pool.timestamps[media_idx]
                media_window = pm.enclosing_window(self.g_pool.timestamps, media_idx)
                for g in self.g_pool.gaze_positions.by_ts_window(media_window):
                    try:
                        pupil_dia = {}
                        for p in g["base_data"]:
                            pupil_dia[p["id"]] = p["diameter_3d"]

                        pixel_pos = denormalize(
                            g["norm_pos"], self.g_pool.capture.frame_size, flip_y=True
                        )
                        undistorted3d = self.g_pool.capture.intrinsics.unprojectPoints(
                            pixel_pos
                        )
                        undistorted2d = self.g_pool.capture.intrinsics.projectPoints(
                            undistorted3d, use_distortion=False
                        )

                        data = (
                            g["timestamp"],
                            media_timestamp,
                            media_idx - export_range[0],
                            *g["gaze_point_3d"],  # Gaze3dX/Y/Z
                            *undistorted2d.flat,  # Gaze2dX/Y
                            pupil_dia.get(1, 0.),  # PupilDiaLeft
                            pupil_dia.get(0, 0.),  # PupilDiaRight
                            g["confidence"],
                        )  # Confidence
                    except KeyError:
                        if not user_warned_3d_only:
                            logger.error(
                                "Currently, the iMotions export only supports 3d gaze data"
                            )
                            user_warned_3d_only = True
                        continue
<<<<<<< HEAD
                    csv_writer.writerow(data)

    def recent_events(self, events):
        if self.export_task:
            recent = [d for d in self.export_task.fetch()]
            if recent:
                self.status, self.progress = recent[-1]
            if self.export_task.canceled:
                self.status = "Export has been canceled"
                self.progress = 0.

    def gl_display(self):
        self.menu_icon.indicator_stop = self.progress / 100.

    def get_recording_start_date(self):
        csv_loc = os.path.join(self.g_pool.rec_dir, "info.csv")
        with open(csv_loc, "r", encoding="utf-8") as csvfile:
            rec_info = csv_utils.read_key_value_file(csvfile)
            date = rec_info["Start Date"].replace(".", "_").replace(":", "_")
            time = rec_info["Start Time"].replace(":", "_")
        return "{}_{}".format(date, time)
=======
                    csv_writer.writerow(data)
>>>>>>> 242eb8af
<|MERGE_RESOLUTION|>--- conflicted
+++ resolved
@@ -18,90 +18,14 @@
 from methods import denormalize
 from video_exporter import VideoExporter
 
-<<<<<<< HEAD
-import logging
-
-logger = logging.getLogger(__name__)
-
-
-__version__ = 2
-
-
-class Empty(object):
-    pass
-
-
-def export_undistorted_h264(distorted_video_loc, target_video_loc, export_range):
-    yield "Converting scene video", .1
-    capture = File_Source(Empty(), distorted_video_loc)
-    if not capture.initialised:
-        yield "Converting scene video failed", 0.
-        return
-
-    update_rate = 10
-    start_time = None
-    time_base = Fraction(1, 65535)
-    average_fps = int(
-        len(capture.timestamps) / (capture.timestamps[-1] - capture.timestamps[0])
-    )
-
-    target_container = av.open(target_video_loc, "w")
-    video_stream = target_container.add_stream("mpeg4", 1 / time_base)
-    video_stream.bit_rate = 150e6
-    video_stream.bit_rate_tolerance = video_stream.bit_rate / 20
-    video_stream.thread_count = max(1, mp.cpu_count() - 1)
-    video_stream.width, video_stream.height = capture.frame_size
-
-    av_frame = av.VideoFrame(*capture.frame_size, "bgr24")
-    av_frame.time_base = time_base
-=======
 logger = logging.getLogger(__name__)
 
 
 def _process_frame(capture, frame):
     return capture.intrinsics.undistort(frame.img)
->>>>>>> 242eb8af
 
 
-<<<<<<< HEAD
-        if frame.index > export_range[1]:
-            break
-
-        if start_time is None:
-            start_time = frame.timestamp
-
-        undistorted_img = capture.intrinsics.undistort(frame.img)
-        av_frame.planes[0].update(undistorted_img)
-        av_frame.pts = int((frame.timestamp - start_time) / time_base)
-
-        packet = video_stream.encode(av_frame)
-        if packet:
-            target_container.mux(packet)
-
-        if capture.current_frame_idx >= next_update_idx:
-            progress = (
-                (capture.current_frame_idx - export_range[0])
-                / (export_range[1] - export_range[0])
-            ) * .9 + .1
-            yield "Converting scene video", progress * 100.
-            next_update_idx += update_rate
-
-    while True:  # flush encoder
-        packet = video_stream.encode()
-        if packet:
-            target_container.mux(packet)
-        else:
-            break
-
-    target_container.close()
-    capture.cleanup()
-    yield "Converting scene video completed", 1. * 100.
-
-
-class iMotions_Exporter(Analysis_Plugin_Base):
-=======
 class iMotions_Exporter(VideoExporter):
->>>>>>> 242eb8af
     """iMotions Gaze and Video Exporter
 
     All files exported by this plugin are saved to a subdirectory within
@@ -132,73 +56,6 @@
 
     def __init__(self, g_pool):
         super().__init__(g_pool)
-<<<<<<< HEAD
-        self.export_task = None
-        self.status = "Not exporting"
-        self.progress = 0.
-        self.output = "Not set yet"
-        logger.info("iMotions Exporter has been launched.")
-
-    def on_notify(self, notification):
-        if notification["subject"] == "should_export":
-            self.export_data(notification["range"], notification["export_dir"])
-
-    def init_ui(self):
-        self.add_menu()
-        self.menu.label = "iMotions Exporter"
-        self.menu.append(
-            ui.Text_Input("status", self, label="Status", setter=lambda _: None)
-        )
-        self.menu.append(
-            ui.Text_Input("output", self, label="Last export", setter=lambda _: None)
-        )
-        self.menu.append(ui.Slider("progress", self, label="Progress"))
-        self.menu[-1].read_only = True
-        self.menu[-1].display_format = "%.0f%%"
-        self.menu.append(ui.Button("Cancel export", self.cancel))
-
-    def cancel(self):
-        if self.export_task:
-            self.export_task.cancel()
-
-    def deinit_ui(self):
-        self.remove_menu()
-
-    def cleanup(self):
-        self.cancel()
-
-    def export_data(self, export_range, export_dir):
-        rec_start = self.get_recording_start_date()
-        im_dir = os.path.join(export_dir, "iMotions_{}".format(rec_start))
-        os.makedirs(im_dir, exist_ok=True)
-        user_warned_3d_only = False
-        self.output = im_dir
-        logger.info("Exporting to {}".format(im_dir))
-
-        if self.export_task:
-            self.export_task.cancel()
-
-        distorted_video_loc = [
-            f
-            for f in glob(os.path.join(self.g_pool.rec_dir, "world.*"))
-            if os.path.splitext(f)[-1] in (".mp4", ".mkv", ".avi", ".mjpeg")
-        ][0]
-        target_video_loc = os.path.join(im_dir, "scene.mp4")
-        generator_args = (distorted_video_loc, target_video_loc, export_range)
-        self.export_task = bh.IPC_Logging_Task_Proxy(
-            self.g_pool.ipc_push_url,
-            "iMotions Video Export",
-            export_undistorted_h264,
-            args=generator_args,
-        )
-
-        info_src = os.path.join(self.g_pool.rec_dir, "info.csv")
-        info_dest = os.path.join(im_dir, "iMotions_info.csv")
-        copy2(info_src, info_dest)  # copy info.csv file
-
-        with open(
-            os.path.join(im_dir, "gaze.tlv"), "w", encoding="utf-8", newline=""
-=======
         logger.info("iMotions Exporter has been launched.")
 
     def customize_menu(self):
@@ -225,7 +82,6 @@
             "w",
             encoding="utf-8",
             newline="",
->>>>>>> 242eb8af
         ) as csvfile:
             csv_writer = csv.writer(csvfile, delimiter="\t")
 
@@ -281,28 +137,4 @@
                             )
                             user_warned_3d_only = True
                         continue
-<<<<<<< HEAD
-                    csv_writer.writerow(data)
-
-    def recent_events(self, events):
-        if self.export_task:
-            recent = [d for d in self.export_task.fetch()]
-            if recent:
-                self.status, self.progress = recent[-1]
-            if self.export_task.canceled:
-                self.status = "Export has been canceled"
-                self.progress = 0.
-
-    def gl_display(self):
-        self.menu_icon.indicator_stop = self.progress / 100.
-
-    def get_recording_start_date(self):
-        csv_loc = os.path.join(self.g_pool.rec_dir, "info.csv")
-        with open(csv_loc, "r", encoding="utf-8") as csvfile:
-            rec_info = csv_utils.read_key_value_file(csvfile)
-            date = rec_info["Start Date"].replace(".", "_").replace(":", "_")
-            time = rec_info["Start Time"].replace(":", "_")
-        return "{}_{}".format(date, time)
-=======
-                    csv_writer.writerow(data)
->>>>>>> 242eb8af
+                    csv_writer.writerow(data)