"""
(*)~---------------------------------------------------------------------------
Pupil - eye tracking platform
Copyright (C) 2012-2019 Pupil Labs

Distributed under the terms of the GNU
Lesser General Public License (LGPL v3.0).
See COPYING and COPYING.LESSER for license details.
---------------------------------------------------------------------------~(*)
"""
import os
import platform
from types import SimpleNamespace


def world(
    timebase,
    eye_procs_alive,
    ipc_pub_url,
    ipc_sub_url,
    ipc_push_url,
    user_dir,
    version,
    preferred_remote_port,
):
    """Reads world video and runs plugins.

    Creates a window, gl context.
    Grabs images from a capture.
    Maps pupil to gaze data
    Can run various plug-ins.

    Reacts to notifications:
        ``set_detection_mapping_mode``
        ``eye_process.started``
        ``start_plugin``

    Emits notifications:
        ``eye_process.should_start``
        ``eye_process.should_stop``
        ``set_detection_mapping_mode``
        ``world_process.started``
        ``world_process.stopped``
        ``recording.should_stop``: Emits on camera failure
        ``launcher_process.should_stop``

    Emits data:
        ``gaze``: Gaze data from current gaze mapping plugin.``
        ``*``: any other plugin generated data in the events
               that it not [dt,pupil,gaze].
    """

    # We defer the imports because of multiprocessing.
    # Otherwise the world process each process also loads the other imports.
    # This is not harmful but unnecessary.

    # general imports
    from time import sleep
    import logging

    # networking
    import zmq
    import zmq_tools

    # zmq ipc setup
    zmq_ctx = zmq.Context()
    ipc_pub = zmq_tools.Msg_Dispatcher(zmq_ctx, ipc_push_url)
    notify_sub = zmq_tools.Msg_Receiver(zmq_ctx, ipc_sub_url, topics=("notify",))

    # log setup
    logging.getLogger("OpenGL").setLevel(logging.ERROR)
    logger = logging.getLogger()
    logger.handlers = []
    logger.setLevel(logging.NOTSET)
    logger.addHandler(zmq_tools.ZMQ_handler(zmq_ctx, ipc_push_url))
    # create logger for the context of this function
    logger = logging.getLogger(__name__)

    def launch_eye_process(eye_id, delay=0):
        n = {
            "subject": "eye_process.should_start.{}".format(eye_id),
            "eye_id": eye_id,
            "delay": delay,
        }
        ipc_pub.notify(n)

    def stop_eye_process(eye_id):
        n = {
            "subject": "eye_process.should_stop.{}".format(eye_id),
            "eye_id": eye_id,
            "delay": 0.2,
        }
        ipc_pub.notify(n)

    def start_stop_eye(eye_id, make_alive):
        if make_alive:
            launch_eye_process(eye_id)
        else:
            stop_eye_process(eye_id)

    def set_detection_mapping_mode(new_mode):
        n = {"subject": "set_detection_mapping_mode", "mode": new_mode}
        ipc_pub.notify(n)

    try:
        from background_helper import IPC_Logging_Task_Proxy

        IPC_Logging_Task_Proxy.push_url = ipc_push_url

        from tasklib.background.patches import IPCLoggingPatch

        IPCLoggingPatch.ipc_push_url = ipc_push_url

        # display
        import glfw
        from version_utils import VersionFormat
        from pyglui import ui, cygl, __version__ as pyglui_version

        assert VersionFormat(pyglui_version) >= VersionFormat(
            "1.24"
        ), "pyglui out of date, please upgrade to newest version"
        from pyglui.cygl.utils import Named_Texture
        import gl_utils

        # helpers/utils
        from file_methods import Persistent_Dict
        from methods import normalize, denormalize, delta_t, get_system_info, timer
        from uvc import get_time_monotonic

        logger.info("Application Version: {}".format(version))
        logger.info("System Info: {}".format(get_system_info()))

        import audio

        # trigger pupil detector cpp build:
        import pupil_detectors

        del pupil_detectors

        # Plug-ins
        from plugin import (
            Plugin,
            System_Plugin_Base,
            Plugin_List,
            import_runtime_plugins,
        )
        from plugin_manager import Plugin_Manager
        from calibration_routines import (
            calibration_plugins,
            gaze_mapping_plugins,
            Calibration_Plugin,
            Gaze_Mapping_Plugin,
        )
        from fixation_detector import Fixation_Detector
        from eye_movement import Eye_Movement_Detector_Real_Time
        from recorder import Recorder
        from display_recent_gaze import Display_Recent_Gaze
        from time_sync import Time_Sync
        from pupil_remote import Pupil_Remote
        from pupil_groups import Pupil_Groups
        from surface_tracker import Surface_Tracker_Online
        from log_display import Log_Display
        from annotations import Annotation_Capture
        from log_history import Log_History
        from frame_publisher import Frame_Publisher
        from blink_detection import Blink_Detection
        from video_capture import (
            source_classes,
            manager_classes,
            Base_Manager,
            Base_Source,
        )
        from pupil_data_relay import Pupil_Data_Relay
        from remote_recorder import Remote_Recorder
        from audio_capture import Audio_Capture
        from accuracy_visualizer import Accuracy_Visualizer

        # from saccade_detector import Saccade_Detector
        from system_graphs import System_Graphs
        from camera_intrinsics_estimation import Camera_Intrinsics_Estimation
        from hololens_relay import Hololens_Relay

        # UI Platform tweaks
        if platform.system() == "Linux":
            scroll_factor = 10.0
            window_position_default = (30, 30)
        elif platform.system() == "Windows":
            scroll_factor = 10.0
            window_position_default = (8, 90)
        else:
            scroll_factor = 1.0
            window_position_default = (0, 0)

        icon_bar_width = 50
        window_size = None
        camera_render_size = None
        hdpi_factor = 1.0

        # g_pool holds variables for this process they are accessible to all plugins
        g_pool = SimpleNamespace()
        g_pool.app = "capture"
        g_pool.process = "world"
        g_pool.user_dir = user_dir
        g_pool.version = version
        g_pool.timebase = timebase
        g_pool.zmq_ctx = zmq_ctx
        g_pool.ipc_pub = ipc_pub
        g_pool.ipc_pub_url = ipc_pub_url
        g_pool.ipc_sub_url = ipc_sub_url
        g_pool.ipc_push_url = ipc_push_url
        g_pool.eye_procs_alive = eye_procs_alive
        g_pool.preferred_remote_port = preferred_remote_port

        def get_timestamp():
            return get_time_monotonic() - g_pool.timebase.value

        g_pool.get_timestamp = get_timestamp
        g_pool.get_now = get_time_monotonic

        # manage plugins
        runtime_plugins = import_runtime_plugins(
            os.path.join(g_pool.user_dir, "plugins")
        )
        user_plugins = [
            Audio_Capture,
            Pupil_Groups,
            Frame_Publisher,
            Pupil_Remote,
            Time_Sync,
            Surface_Tracker_Online,
            Annotation_Capture,
            Log_History,
            Fixation_Detector,
            Eye_Movement_Detector_Real_Time,
            Blink_Detection,
            Remote_Recorder,
            Accuracy_Visualizer,
            Camera_Intrinsics_Estimation,
            Hololens_Relay,
        ]

        if platform.system() != "Windows":
            # Head pose tracking is currently not available on Windows
            from head_pose_tracker.online_head_pose_tracker import (
                Online_Head_Pose_Tracker,
            )

            user_plugins.append(Online_Head_Pose_Tracker)

        system_plugins = (
            [
                Log_Display,
                Display_Recent_Gaze,
                Recorder,
                Pupil_Data_Relay,
                Plugin_Manager,
                System_Graphs,
            ]
            + manager_classes
            + source_classes
        )
        plugins = (
            system_plugins
            + user_plugins
            + runtime_plugins
            + calibration_plugins
            + gaze_mapping_plugins
        )
        user_plugins += [
            p
            for p in runtime_plugins
            if not isinstance(
                p,
                (
                    Base_Manager,
                    Base_Source,
                    System_Plugin_Base,
                    Calibration_Plugin,
                    Gaze_Mapping_Plugin,
                ),
            )
        ]
        g_pool.plugin_by_name = {p.__name__: p for p in plugins}

        default_capture_settings = {
            "preferred_names": [
                "Pupil Cam1 ID2",
                "Logitech Camera",
                "(046d:081d)",
                "C510",
                "B525",
                "C525",
                "C615",
                "C920",
                "C930e",
            ],
            "frame_size": (1280, 720),
            "frame_rate": 30,
        }

        default_plugins = [
            ("UVC_Source", default_capture_settings),
            ("Pupil_Data_Relay", {}),
            ("UVC_Manager", {}),
            ("Log_Display", {}),
            ("Dummy_Gaze_Mapper", {}),
            ("Display_Recent_Gaze", {}),
            ("Screen_Marker_Calibration", {}),
            ("Recorder", {}),
            ("Pupil_Remote", {}),
            ("Accuracy_Visualizer", {}),
            ("Plugin_Manager", {}),
            ("System_Graphs", {}),
        ]

        # Callback functions
        def on_resize(window, w, h):
            nonlocal window_size
            nonlocal camera_render_size
            nonlocal hdpi_factor
            if w == 0 or h == 0:
                return
            hdpi_factor = glfw.getHDPIFactor(window)
            g_pool.gui.scale = g_pool.gui_user_scale * hdpi_factor
            window_size = w, h
            camera_render_size = w - int(icon_bar_width * g_pool.gui.scale), h
            g_pool.gui.update_window(*window_size)
            g_pool.gui.collect_menus()

            for p in g_pool.plugins:
                p.on_window_resize(window, *camera_render_size)

        def on_window_key(window, key, scancode, action, mods):
            g_pool.gui.update_key(key, scancode, action, mods)

        def on_window_char(window, char):
            g_pool.gui.update_char(char)

        def on_window_mouse_button(window, button, action, mods):
            g_pool.gui.update_button(button, action, mods)

        def on_pos(window, x, y):
            x, y = x * hdpi_factor, y * hdpi_factor
            g_pool.gui.update_mouse(x, y)
            pos = x, y
            pos = normalize(pos, camera_render_size)
            # Position in img pixels
            pos = denormalize(pos, g_pool.capture.frame_size)
            for p in g_pool.plugins:
                p.on_pos(pos)

        def on_scroll(window, x, y):
            g_pool.gui.update_scroll(x, y * scroll_factor)

        def on_drop(window, count, paths):
            paths = [paths[x].decode("utf-8") for x in range(count)]
            # call `on_drop` callbacks until a plugin indicates
            # that it has consumed the event (by returning True)
            any(p.on_drop(paths) for p in g_pool.plugins)

        tick = delta_t()

        def get_dt():
            return next(tick)

        # load session persistent settings
        session_settings = Persistent_Dict(
            os.path.join(g_pool.user_dir, "user_settings_world")
        )
        if VersionFormat(session_settings.get("version", "0.0")) != g_pool.version:
            logger.info(
                "Session setting are from a different version of this app. I will not use those."
            )
            session_settings.clear()

        g_pool.min_calibration_confidence = session_settings.get(
            "min_calibration_confidence", 0.8
        )
        g_pool.detection_mapping_mode = session_settings.get(
            "detection_mapping_mode", "3d"
        )
        g_pool.active_calibration_plugin = None
        g_pool.active_gaze_mapping_plugin = None
        g_pool.capture = None

        audio.audio_mode = session_settings.get("audio_mode", audio.default_audio_mode)

        def handle_notifications(noti):
            subject = noti["subject"]
            if subject == "set_detection_mapping_mode":
                if noti["mode"] == "2d":
                    if (
                        "Vector_Gaze_Mapper"
                        in g_pool.active_gaze_mapping_plugin.class_name
                    ):
                        logger.warning(
                            "The gaze mapper is not supported in 2d mode. Please recalibrate."
                        )
                        g_pool.plugins.add(g_pool.plugin_by_name["Dummy_Gaze_Mapper"])
                g_pool.detection_mapping_mode = noti["mode"]
            elif subject == "start_plugin":
                g_pool.plugins.add(
                    g_pool.plugin_by_name[noti["name"]], args=noti.get("args", {})
                )
            elif subject == "stop_plugin":
                for p in g_pool.plugins:
                    if p.class_name == noti["name"]:
                        p.alive = False
                        g_pool.plugins.clean()
            elif subject == "eye_process.started":
                noti = {
                    "subject": "set_detection_mapping_mode",
                    "mode": g_pool.detection_mapping_mode,
                }
                ipc_pub.notify(noti)
            elif subject == "set_min_calibration_confidence":
                g_pool.min_calibration_confidence = noti["value"]
            elif subject.startswith("meta.should_doc"):
                ipc_pub.notify(
                    {"subject": "meta.doc", "actor": g_pool.app, "doc": world.__doc__}
                )
                for p in g_pool.plugins:
                    if (
                        p.on_notify.__doc__
                        and p.__class__.on_notify != Plugin.on_notify
                    ):
                        ipc_pub.notify(
                            {
                                "subject": "meta.doc",
                                "actor": p.class_name,
                                "doc": p.on_notify.__doc__,
                            }
                        )
<<<<<<< HEAD
            elif subject == 'world_process.should_stop':
                g_pool.world_should_run = False

        g_pool.world_should_run = True
=======
            elif subject == "world_process.adapt_window_size":
                set_window_size()
>>>>>>> 3cf05486

        width, height = session_settings.get(
            "window_size", (1280 + icon_bar_width, 720)
        )

        # window and gl setup
        glfw.glfwInit()
        main_window = glfw.glfwCreateWindow(width, height, "Pupil Capture - World")
        window_pos = session_settings.get("window_position", window_position_default)
        glfw.glfwSetWindowPos(main_window, window_pos[0], window_pos[1])
        glfw.glfwMakeContextCurrent(main_window)
        cygl.utils.init()
        g_pool.main_window = main_window

        def set_scale(new_scale):
            g_pool.gui_user_scale = new_scale
            window_size = (
                camera_render_size[0]
                + int(icon_bar_width * g_pool.gui_user_scale * hdpi_factor),
                glfw.glfwGetFramebufferSize(main_window)[1],
            )
            logger.warning(icon_bar_width * g_pool.gui_user_scale * hdpi_factor)
            glfw.glfwSetWindowSize(main_window, *window_size)

        def reset_restart():
            logger.warning("Resetting all settings and restarting Capture.")
            glfw.glfwSetWindowShouldClose(main_window, True)
            ipc_pub.notify({"subject": "clear_settings_process.should_start"})
            ipc_pub.notify({"subject": "world_process.should_start", "delay": 2.0})

        def toggle_general_settings(collapsed):
            # this is the menu toggle logic.
            # Only one menu can be open.
            # If no menu is opened, the menubar should collapse.
            g_pool.menubar.collapsed = collapsed
            for m in g_pool.menubar.elements:
                m.collapsed = True
            general_settings.collapsed = collapsed

        # setup GUI
        g_pool.gui = ui.UI()
        g_pool.gui_user_scale = session_settings.get("gui_scale", 1.0)
        g_pool.menubar = ui.Scrolling_Menu(
            "Settings", pos=(-400, 0), size=(-icon_bar_width, 0), header_pos="left"
        )
        g_pool.iconbar = ui.Scrolling_Menu(
            "Icons", pos=(-icon_bar_width, 0), size=(0, 0), header_pos="hidden"
        )
        g_pool.quickbar = ui.Stretching_Menu("Quick Bar", (0, 100), (120, -100))
        g_pool.gui.append(g_pool.menubar)
        g_pool.gui.append(g_pool.iconbar)
        g_pool.gui.append(g_pool.quickbar)

        general_settings = ui.Growing_Menu("General", header_pos="headline")
        general_settings.append(
            ui.Selector(
                "gui_user_scale",
                g_pool,
                setter=set_scale,
                selection=[0.6, 0.8, 1.0, 1.2, 1.4],
                label="Interface size",
            )
        )

        def set_window_size():
            f_width, f_height = g_pool.capture.frame_size
            f_width += int(icon_bar_width * g_pool.gui.scale)
            glfw.glfwSetWindowSize(main_window, f_width, f_height)
            on_resize(main_window, f_width, f_height)

        general_settings.append(ui.Button("Reset window size", set_window_size))
        general_settings.append(
            ui.Selector("audio_mode", audio, selection=audio.audio_modes)
        )
        general_settings.append(
            ui.Selector(
                "detection_mapping_mode",
                g_pool,
                label="detection & mapping mode",
                setter=set_detection_mapping_mode,
                selection=["disabled", "2d", "3d"],
            )
        )
        general_settings.append(
            ui.Switch(
                "eye0_process",
                label="Detect eye 0",
                setter=lambda alive: start_stop_eye(0, alive),
                getter=lambda: eye_procs_alive[0].value,
            )
        )
        general_settings.append(
            ui.Switch(
                "eye1_process",
                label="Detect eye 1",
                setter=lambda alive: start_stop_eye(1, alive),
                getter=lambda: eye_procs_alive[1].value,
            )
        )

        general_settings.append(
            ui.Info_Text("Capture Version: {}".format(g_pool.version))
        )
        general_settings.append(
            ui.Button("Restart with default settings", reset_restart)
        )

        g_pool.menubar.append(general_settings)
        icon = ui.Icon(
            "collapsed",
            general_settings,
            label=chr(0xE8B8),
            on_val=False,
            off_val=True,
            setter=toggle_general_settings,
            label_font="pupil_icons",
        )
        icon.tooltip = "General Settings"
        g_pool.iconbar.append(icon)

        user_plugin_separator = ui.Separator()
        user_plugin_separator.order = 0.35
        g_pool.iconbar.append(user_plugin_separator)

        # plugins that are loaded based on user settings from previous session
        g_pool.plugins = Plugin_List(
            g_pool, session_settings.get("loaded_plugins", default_plugins)
        )

        # Register callbacks main_window
        glfw.glfwSetFramebufferSizeCallback(main_window, on_resize)
        glfw.glfwSetKeyCallback(main_window, on_window_key)
        glfw.glfwSetCharCallback(main_window, on_window_char)
        glfw.glfwSetMouseButtonCallback(main_window, on_window_mouse_button)
        glfw.glfwSetCursorPosCallback(main_window, on_pos)
        glfw.glfwSetScrollCallback(main_window, on_scroll)
        glfw.glfwSetDropCallback(main_window, on_drop)

        # gl_state settings
        gl_utils.basic_gl_setup()
        g_pool.image_tex = Named_Texture()

        toggle_general_settings(True)

        # now that we have a proper window we can load the last gui configuration
        g_pool.gui.configuration = session_settings.get("ui_config", {})

        # create a timer to control window update frequency
        window_update_timer = timer(1 / 60)

        def window_should_update():
            return next(window_update_timer)

        # trigger setup of window and gl sizes
        on_resize(main_window, *glfw.glfwGetFramebufferSize(main_window))

        if session_settings.get("eye1_process_alive", True):
            launch_eye_process(1, delay=0.6)
        if session_settings.get("eye0_process_alive", True):
            launch_eye_process(0, delay=0.3)

        ipc_pub.notify({"subject": "world_process.started"})
        logger.warning("Process started.")

        # Event loop
        while not glfw.glfwWindowShouldClose(main_window) and g_pool.world_should_run:

            # fetch newest notifications
            new_notifications = []
            while notify_sub.new_data:
                t, n = notify_sub.recv()
                new_notifications.append(n)

            # notify each plugin if there are new notifications:
            for n in new_notifications:
                handle_notifications(n)
                for p in g_pool.plugins:
                    p.on_notify(n)

            # a dictionary that allows plugins to post and read events
            events = {}
            # report time between now and the last loop interation
            events["dt"] = get_dt()

            # allow each Plugin to do its work.
            for p in g_pool.plugins:
                p.recent_events(events)

            # check if a plugin need to be destroyed
            g_pool.plugins.clean()

            # "blacklisted" events that were already sent
            del events["pupil"]
            del events["gaze"]
            # delete if exists. More expensive than del, so only use it when key might not exist
            events.pop("annotation", None)

            # send new events to ipc:
            if "frame" in events:
                del events["frame"]  # send explicitly with frame publisher
            if "depth_frame" in events:
                del events["depth_frame"]
            if "audio_packets" in events:
                del events["audio_packets"]
            del events["dt"]  # no need to send this
            for data in events.values():
                assert isinstance(data, (list, tuple))
                for d in data:
                    ipc_pub.send(d)

            glfw.glfwMakeContextCurrent(main_window)
            # render visual feedback from loaded plugins
            glfw.glfwPollEvents()
            if window_should_update() and gl_utils.is_window_visible(main_window):

                gl_utils.glViewport(0, 0, *camera_render_size)
                for p in g_pool.plugins:
                    p.gl_display()

                gl_utils.glViewport(0, 0, *window_size)
                try:
                    clipboard = glfw.glfwGetClipboardString(main_window).decode()
                except AttributeError:  # clipboard is None, might happen on startup
                    clipboard = ""
                g_pool.gui.update_clipboard(clipboard)
                user_input = g_pool.gui.update()
                if user_input.clipboard != clipboard:
                    # only write to clipboard if content changed
                    glfw.glfwSetClipboardString(
                        main_window, user_input.clipboard.encode()
                    )

                for button, action, mods in user_input.buttons:
                    x, y = glfw.glfwGetCursorPos(main_window)
                    pos = x * hdpi_factor, y * hdpi_factor
                    pos = normalize(pos, camera_render_size)
                    # Position in img pixels
                    pos = denormalize(pos, g_pool.capture.frame_size)

                    # call `on_click` callbacks until a plugin indicates
                    # that it has consumed the event (by returning True)
                    any(p.on_click(pos, button, action) for p in g_pool.plugins)

                for key, scancode, action, mods in user_input.keys:
                    # call `on_key` callbacks until a plugin indicates
                    # that it has consumed the event (by returning True)
                    any(p.on_key(key, scancode, action, mods) for p in g_pool.plugins)

                for char_ in user_input.chars:
                    # call `char_` callbacks until a plugin indicates
                    # that it has consumed the event (by returning True)
                    any(p.on_char(char_) for p in g_pool.plugins)

                glfw.glfwSwapBuffers(main_window)

        glfw.glfwRestoreWindow(main_window)  # need to do this for windows os
        session_settings["loaded_plugins"] = g_pool.plugins.get_initializers()
        session_settings["gui_scale"] = g_pool.gui_user_scale
        session_settings["ui_config"] = g_pool.gui.configuration
        session_settings["window_position"] = glfw.glfwGetWindowPos(main_window)
        session_settings["version"] = str(g_pool.version)
        session_settings["eye0_process_alive"] = eye_procs_alive[0].value
        session_settings["eye1_process_alive"] = eye_procs_alive[1].value
        session_settings[
            "min_calibration_confidence"
        ] = g_pool.min_calibration_confidence
        session_settings["detection_mapping_mode"] = g_pool.detection_mapping_mode
        session_settings["audio_mode"] = audio.audio_mode

        session_window_size = glfw.glfwGetWindowSize(main_window)
        if 0 not in session_window_size:
            session_settings["window_size"] = session_window_size

        session_settings.close()

        # de-init all running plugins
        for p in g_pool.plugins:
            p.alive = False
        g_pool.plugins.clean()

        g_pool.gui.terminate()
        glfw.glfwDestroyWindow(main_window)
        glfw.glfwTerminate()

    except:
        import traceback

        trace = traceback.format_exc()
        logger.error("Process Capture crashed with trace:\n{}".format(trace))

    finally:
        # shut down eye processes:
        stop_eye_process(0)
        stop_eye_process(1)

        logger.info("Process shutting down.")
        ipc_pub.notify({"subject": "world_process.stopped"})
        sleep(1.0)


def world_profiled(
    timebase,
    eye_procs_alive,
    ipc_pub_url,
    ipc_sub_url,
    ipc_push_url,
    user_dir,
    version,
    preferred_remote_port,
):
    import cProfile
    import subprocess
    import os
    from .world import world

    cProfile.runctx(
        "world(timebase, eye_procs_alive, ipc_pub_url,ipc_sub_url,ipc_push_url,user_dir,version)",
        {
            "timebase": timebase,
            "eye_procs_alive": eye_procs_alive,
            "ipc_pub_url": ipc_pub_url,
            "ipc_sub_url": ipc_sub_url,
            "ipc_push_url": ipc_push_url,
            "user_dir": user_dir,
            "version": version,
            "preferred_remote_port": preferred_remote_port,
        },
        locals(),
        "world.pstats",
    )
    loc = os.path.abspath(__file__).rsplit("pupil_src", 1)
    gprof2dot_loc = os.path.join(loc[0], "pupil_src", "shared_modules", "gprof2dot.py")
    subprocess.call(
        "python "
        + gprof2dot_loc
        + " -f pstats world.pstats | dot -Tpng -o world_cpu_time.png",
        shell=True,
    )
    print(
        "created cpu time graph for world process. Please check out the png next to the world.py file"
    )<|MERGE_RESOLUTION|>--- conflicted
+++ resolved
@@ -431,15 +431,11 @@
                                 "doc": p.on_notify.__doc__,
                             }
                         )
-<<<<<<< HEAD
             elif subject == 'world_process.should_stop':
                 g_pool.world_should_run = False
-
-        g_pool.world_should_run = True
-=======
             elif subject == "world_process.adapt_window_size":
                 set_window_size()
->>>>>>> 3cf05486
+        g_pool.world_should_run = True
 
         width, height = session_settings.get(
             "window_size", (1280 + icon_bar_width, 720)
