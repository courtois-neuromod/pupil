"""
(*)~---------------------------------------------------------------------------
Pupil - eye tracking platform
Copyright (C) 2012-2020 Pupil Labs

Distributed under the terms of the GNU
Lesser General Public License (LGPL v3.0).
See COPYING and COPYING.LESSER for license details.
---------------------------------------------------------------------------~(*)
"""

import os
import platform
import signal
import time
from types import SimpleNamespace


class Is_Alive_Manager(object):
    """
    A context manager to wrap the is_alive flag.
    Is alive will stay true as long is the eye process is running.
    """

    def __init__(self, is_alive, ipc_socket, eye_id, logger):
        self.is_alive = is_alive
        self.ipc_socket = ipc_socket
        self.eye_id = eye_id
        self.logger = logger

    def __enter__(self):
        self.is_alive.value = True
        self.ipc_socket.notify(
            {"subject": "eye_process.started", "eye_id": self.eye_id}
        )
        return self

    def __exit__(self, etype, value, traceback):
        if etype is not None:
            import traceback as tb

            self.logger.error(
                "Process Eye{} crashed with trace:\n".format(self.eye_id)
                + "".join(tb.format_exception(etype, value, traceback))
            )

        self.is_alive.value = False
        self.ipc_socket.notify(
            {"subject": "eye_process.stopped", "eye_id": self.eye_id}
        )
        time.sleep(1.0)
        return True  # do not propergate exception


def eye(
    timebase,
    is_alive_flag,
    ipc_pub_url,
    ipc_sub_url,
    ipc_push_url,
    user_dir,
    version,
    eye_id,
    overwrite_cap_settings=None,
    hide_ui=False,
    debug=False,
    pub_socket_hwm=None,
):
    """reads eye video and detects the pupil.

    Creates a window, gl context.
    Grabs images from a capture.
    Streams Pupil coordinates.

    Reacts to notifications:
        ``eye_process.should_stop``: Stops the eye process
        ``recording.started``: Starts recording eye video
        ``recording.stopped``: Stops recording eye video
        ``frame_publishing.started``: Starts frame publishing
        ``frame_publishing.stopped``: Stops frame publishing
        ``start_eye_plugin``: Start plugins in eye process

    Emits notifications:
        ``eye_process.started``: Eye process started
        ``eye_process.stopped``: Eye process stopped

    Emits data:
        ``pupil.<eye id>``: Pupil data for eye with id ``<eye id>``
        ``frame.eye.<eye id>``: Eye frames with id ``<eye id>``
    """

    # We deferr the imports becasue of multiprocessing.
    # Otherwise the world process each process also loads the other imports.
    import zmq
    import zmq_tools

    zmq_ctx = zmq.Context()
    ipc_socket = zmq_tools.Msg_Dispatcher(zmq_ctx, ipc_push_url)
    pupil_socket = zmq_tools.Msg_Streamer(zmq_ctx, ipc_pub_url, pub_socket_hwm)
    notify_sub = zmq_tools.Msg_Receiver(zmq_ctx, ipc_sub_url, topics=("notify",))

    # logging setup
    import logging

    logging.getLogger("OpenGL").setLevel(logging.ERROR)
    logger = logging.getLogger()
    logger.handlers = []
    logger.setLevel(logging.NOTSET)
    logger.addHandler(zmq_tools.ZMQ_handler(zmq_ctx, ipc_push_url))
    # create logger for the context of this function
    logger = logging.getLogger(__name__)

    if is_alive_flag.value:
        # indicates eye process that this is a duplicated startup
        logger.warning("Aborting redundant eye process startup")
        return

    with Is_Alive_Manager(is_alive_flag, ipc_socket, eye_id, logger):
        # general imports
        import traceback
        import numpy as np
        import cv2

        # display
        import glfw
        from pyglui import ui, graph, cygl
        from pyglui.cygl.utils import draw_points, RGBA, draw_polyline
        from pyglui.cygl.utils import Named_Texture
        import gl_utils
        from gl_utils import basic_gl_setup, adjust_gl_view, clear_gl_screen
        from gl_utils import make_coord_system_pixel_based
        from gl_utils import make_coord_system_norm_based
        from gl_utils import is_window_visible, glViewport

        # monitoring
        import psutil

        # Plug-ins
        from plugin import Plugin_List

        # helpers/utils
        from uvc import get_time_monotonic
        from file_methods import Persistent_Dict
        from version_utils import parse_version
        from methods import normalize, denormalize, timer
<<<<<<< HEAD
        from av_writer import JPEG_Writer, MPEG_Writer, X265_Writer
=======
        from av_writer import JPEG_Writer, MPEG_Writer, NonMonotonicTimestampError
>>>>>>> f2946777
        from ndsi import H264Writer
        from video_capture import source_classes, manager_classes
        from roi import Roi

        from background_helper import IPC_Logging_Task_Proxy
        from pupil_detector_plugins import available_detector_plugins, EVENT_KEY

        IPC_Logging_Task_Proxy.push_url = ipc_push_url

        def interrupt_handler(sig, frame):
            import traceback

            trace = traceback.format_stack(f=frame)
            logger.debug(f"Caught signal {sig} in:\n" + "".join(trace))
            # NOTE: Interrupt is handled in world/service/player which are responsible for
            # shutting down the eye process properly

        signal.signal(signal.SIGINT, interrupt_handler)

        # UI Platform tweaks
        if platform.system() == "Linux":
            scroll_factor = 10.0
            window_position_default = (600, 300 * eye_id + 30)
        elif platform.system() == "Windows":
            scroll_factor = 10.0
            window_position_default = (600, 90 + 300 * eye_id)
        else:
            scroll_factor = 1.0
            window_position_default = (600, 300 * eye_id)

        icon_bar_width = 50
        window_size = None
        content_scale = 1.0

        # g_pool holds variables for this process
        g_pool = SimpleNamespace()

        # make some constants avaiable
        g_pool.debug = debug
        g_pool.user_dir = user_dir
        g_pool.version = version
        g_pool.app = "capture"
        g_pool.eye_id = eye_id
        g_pool.process = f"eye{eye_id}"
        g_pool.timebase = timebase
        g_pool.camera_render_size = None

        g_pool.ipc_pub = ipc_socket

        def get_timestamp():
            return get_time_monotonic() - g_pool.timebase.value

        g_pool.get_timestamp = get_timestamp
        g_pool.get_now = get_time_monotonic

        default_2d, default_3d, available_detectors = available_detector_plugins()
        plugins = manager_classes + source_classes + available_detectors + [Roi]
        g_pool.plugin_by_name = {p.__name__: p for p in plugins}

        preferred_names = [
            f"Pupil Cam3 ID{eye_id}",
            f"Pupil Cam2 ID{eye_id}",
            f"Pupil Cam1 ID{eye_id}",
        ]
        if eye_id == 0:
            preferred_names += ["HD-6000"]

        default_capture_name = "UVC_Source"
        default_capture_settings = {
            "preferred_names": preferred_names,
            "frame_size": (192, 192),
            "frame_rate": 120,
        }

        default_plugins = [
            # TODO: extend with plugins
            (default_capture_name, default_capture_settings),
            ("UVC_Manager", {}),
            # Detectors needs to be loaded first to set `g_pool.pupil_detector`
            (default_2d.__name__, {}),
            (default_3d.__name__, {}),
            ("NDSI_Manager", {}),
            ("HMD_Streaming_Manager", {}),
            ("File_Manager", {}),
            ("PupilDetectorManager", {}),
            ("Roi", {}),
        ]

        def consume_events_and_render_buffer():
            glfw.glfwMakeContextCurrent(main_window)
            clear_gl_screen()

            if all(c > 0 for c in g_pool.camera_render_size):
                glViewport(0, 0, *g_pool.camera_render_size)
                for p in g_pool.plugins:
                    p.gl_display()

            glViewport(0, 0, *window_size)
            # render graphs
            fps_graph.draw()
            cpu_graph.draw()

            # render GUI
            try:
                clipboard = glfw.glfwGetClipboardString(main_window).decode()
            except AttributeError:  # clipboard is None, might happen on startup
                clipboard = ""
            g_pool.gui.update_clipboard(clipboard)
            user_input = g_pool.gui.update()
            if user_input.clipboard != clipboard:
                # only write to clipboard if content changed
                glfw.glfwSetClipboardString(main_window, user_input.clipboard.encode())

            for button, action, mods in user_input.buttons:
                x, y = glfw.glfwGetCursorPos(main_window)
                pos = glfw.window_coordinate_to_framebuffer_coordinate(
                    main_window, x, y, cached_scale=None
                )
                pos = normalize(pos, g_pool.camera_render_size)
                if g_pool.flip:
                    pos = 1 - pos[0], 1 - pos[1]
                # Position in img pixels
                pos = denormalize(pos, g_pool.capture.frame_size)

                for plugin in g_pool.plugins:
                    if plugin.on_click(pos, button, action):
                        break

            for key, scancode, action, mods in user_input.keys:
                for plugin in g_pool.plugins:
                    if plugin.on_key(key, scancode, action, mods):
                        break

            for char_ in user_input.chars:
                for plugin in g_pool.plugins:
                    if plugin.on_char(char_):
                        break

            # update screen
            glfw.glfwSwapBuffers(main_window)

        # Callback functions
        def on_resize(window, w, h):
            nonlocal window_size
            nonlocal content_scale

            is_minimized = bool(glfw.glfwGetWindowAttrib(window, glfw.GLFW_ICONIFIED))

            if is_minimized:
                return

            # Always clear buffers on resize to make sure that there are no overlapping
            # artifacts from previous frames.
            gl_utils.glClear(gl_utils.GL_COLOR_BUFFER_BIT)
            gl_utils.glClearColor(0, 0, 0, 1)

            active_window = glfw.glfwGetCurrentContext()
            glfw.glfwMakeContextCurrent(window)
            content_scale = glfw.get_content_scale(window)
            framebuffer_scale = glfw.get_framebuffer_scale(window)
            g_pool.gui.scale = content_scale
            window_size = w, h
            g_pool.camera_render_size = w - int(icon_bar_width * g_pool.gui.scale), h
            g_pool.gui.update_window(w, h)
            g_pool.gui.collect_menus()
            for g in g_pool.graphs:
                g.scale = content_scale
                g.adjust_window_size(w, h)
            adjust_gl_view(w, h)
            glfw.glfwMakeContextCurrent(active_window)

            # Minimum window size required, otherwise parts of the UI can cause openGL
            # issues with permanent effects. Depends on the content scale, which can
            # potentially be dynamically modified, so we re-adjust the size limits every
            # time here.
            min_size = int(2 * icon_bar_width * g_pool.gui.scale / framebuffer_scale)
            glfw.glfwSetWindowSizeLimits(
                window, min_size, min_size, glfw.GLFW_DONT_CARE, glfw.GLFW_DONT_CARE
            )

            # Needed, to update the window buffer while resizing
            consume_events_and_render_buffer()

        def on_window_key(window, key, scancode, action, mods):
            g_pool.gui.update_key(key, scancode, action, mods)

        def on_window_char(window, char):
            g_pool.gui.update_char(char)

        def on_iconify(window, iconified):
            g_pool.iconified = iconified

        def on_window_mouse_button(window, button, action, mods):
            g_pool.gui.update_button(button, action, mods)

        def on_pos(window, x, y):
            x, y = glfw.window_coordinate_to_framebuffer_coordinate(
                window, x, y, cached_scale=None
            )
            g_pool.gui.update_mouse(x, y)

            pos = x, y
            pos = normalize(pos, g_pool.camera_render_size)
            if g_pool.flip:
                pos = 1 - pos[0], 1 - pos[1]
            # Position in img pixels
            pos = denormalize(pos, g_pool.capture.frame_size)

            for p in g_pool.plugins:
                p.on_pos(pos)

        def on_scroll(window, x, y):
            g_pool.gui.update_scroll(x, y * scroll_factor)

        def on_drop(window, count, paths):
            paths = [paths[x].decode("utf-8") for x in range(count)]
            for plugin in g_pool.plugins:
                if plugin.on_drop(paths):
                    break

        # load session persistent settings
        session_settings = Persistent_Dict(
            os.path.join(g_pool.user_dir, "user_settings_eye{}".format(eye_id))
        )
        if parse_version(session_settings.get("version", "0.0")) != g_pool.version:
            logger.info(
                "Session setting are from a different version of this app. I will not use those."
            )
            session_settings.clear()

        camera_is_physically_flipped = eye_id == 0
        g_pool.iconified = False
        g_pool.capture = None
        g_pool.flip = session_settings.get("flip", camera_is_physically_flipped)
        g_pool.display_mode = session_settings.get("display_mode", "camera_image")
        g_pool.display_mode_info_text = {
            "camera_image": "Raw eye camera image. This uses the least amount of CPU power",
            "roi": "Click and drag on the blue circles to adjust the region of interest. The region should be as small as possible, but large enough to capture all pupil movements.",
            "algorithm": "Algorithm display mode overlays a visualization of the pupil detection parameters on top of the eye video. Adjust parameters within the Pupil Detection menu below.",
        }

        def set_display_mode_info(val):
            g_pool.display_mode = val
            g_pool.display_mode_info.text = g_pool.display_mode_info_text[val]

        def toggle_general_settings(collapsed):
            # this is the menu toggle logic.
            # Only one menu can be open.
            # If no menu is open the menubar should collapse.
            g_pool.menubar.collapsed = collapsed
            for m in g_pool.menubar.elements:
                m.collapsed = True
            general_settings.collapsed = collapsed

        # Initialize glfw
        glfw.glfwInit()
        glfw.glfwWindowHint(glfw.GLFW_SCALE_TO_MONITOR, glfw.GLFW_TRUE)
        if hide_ui:
            glfw.glfwWindowHint(glfw.GLFW_VISIBLE, 0)  # hide window
        title = "Pupil Capture - eye {}".format(eye_id)

        # Pupil Cam1 uses 4:3 resolutions. Pupil Cam2 and Cam3 use 1:1 resolutions.
        # As all Pupil Core and VR/AR add-ons are shipped with Pupil Cam2 and Cam3
        # cameras, we adjust the default eye window size to a 1:1 content aspect ratio.
        # The size of 500 was chosen s.t. the menu still fits.
        default_window_size = 500 + icon_bar_width, 500
        width, height = session_settings.get("window_size", default_window_size)

        main_window = glfw.glfwCreateWindow(width, height, title, None, None)

        window_position_manager = gl_utils.WindowPositionManager()
        window_pos = window_position_manager.new_window_position(
            window=main_window,
            default_position=window_position_default,
            previous_position=session_settings.get("window_position", None),
        )
        glfw.glfwSetWindowPos(main_window, window_pos[0], window_pos[1])

        glfw.glfwMakeContextCurrent(main_window)
        cygl.utils.init()

        # gl_state settings
        basic_gl_setup()
        g_pool.image_tex = Named_Texture()
        g_pool.image_tex.update_from_ndarray(np.ones((1, 1), dtype=np.uint8) + 125)

        # setup GUI
        g_pool.gui = ui.UI()
        g_pool.menubar = ui.Scrolling_Menu(
            "Settings", pos=(-500, 0), size=(-icon_bar_width, 0), header_pos="left"
        )
        g_pool.iconbar = ui.Scrolling_Menu(
            "Icons", pos=(-icon_bar_width, 0), size=(0, 0), header_pos="hidden"
        )
        g_pool.gui.append(g_pool.menubar)
        g_pool.gui.append(g_pool.iconbar)

        general_settings = ui.Growing_Menu("General", header_pos="headline")

        def set_window_size():
            # Get current capture frame size
            f_width, f_height = g_pool.capture.frame_size
            # Eye camera resolutions are too small to be used as default window sizes.
            # We use double their size instead.
            frame_scale_factor = 2
            f_width *= frame_scale_factor
            f_height *= frame_scale_factor

            # Get current display scale factor
            content_scale = glfw.get_content_scale(main_window)
            framebuffer_scale = glfw.get_framebuffer_scale(main_window)
            display_scale_factor = content_scale / framebuffer_scale

            # Scale the capture frame size by display scale factor
            f_width *= display_scale_factor
            f_height *= display_scale_factor

            # Increas the width to account for the added scaled icon bar width
            f_width += icon_bar_width * display_scale_factor

            # Set the newly calculated size (scaled capture frame size + scaled icon bar width)
            glfw.glfwSetWindowSize(main_window, int(f_width), int(f_height))

        general_settings.append(ui.Button("Reset window size", set_window_size))
        general_settings.append(ui.Switch("flip", g_pool, label="Flip image display"))
        general_settings.append(
            ui.Selector(
                "display_mode",
                g_pool,
                setter=set_display_mode_info,
                selection=["camera_image", "roi", "algorithm"],
                labels=["Camera Image", "ROI", "Algorithm"],
                label="Mode",
            )
        )
        g_pool.display_mode_info = ui.Info_Text(
            g_pool.display_mode_info_text[g_pool.display_mode]
        )

        general_settings.append(g_pool.display_mode_info)

        g_pool.menubar.append(general_settings)
        icon = ui.Icon(
            "collapsed",
            general_settings,
            label=chr(0xE8B8),
            on_val=False,
            off_val=True,
            setter=toggle_general_settings,
            label_font="pupil_icons",
        )
        icon.tooltip = "General Settings"
        g_pool.iconbar.append(icon)

        plugins_to_load = session_settings.get("loaded_plugins", default_plugins)
        if overwrite_cap_settings:
            # Ensure that overwrite_cap_settings takes preference over source plugins
            # with incorrect settings that were loaded from session settings.
            plugins_to_load.append(overwrite_cap_settings)

        g_pool.plugins = Plugin_List(g_pool, plugins_to_load)

        if not g_pool.capture:
            # Make sure we always have a capture running. Important if there was no
            # capture stored in session settings.
            g_pool.plugins.add(
                g_pool.plugin_by_name[default_capture_name], default_capture_settings
            )

        toggle_general_settings(True)

        g_pool.writer = None
        g_pool.rec_path = None

        # Register callbacks main_window
        glfw.glfwSetFramebufferSizeCallback(main_window, on_resize)
        glfw.glfwSetWindowIconifyCallback(main_window, on_iconify)
        glfw.glfwSetKeyCallback(main_window, on_window_key)
        glfw.glfwSetCharCallback(main_window, on_window_char)
        glfw.glfwSetMouseButtonCallback(main_window, on_window_mouse_button)
        glfw.glfwSetCursorPosCallback(main_window, on_pos)
        glfw.glfwSetScrollCallback(main_window, on_scroll)
        glfw.glfwSetDropCallback(main_window, on_drop)

        # load last gui configuration
        g_pool.gui.configuration = session_settings.get("ui_config", {})
        # If previously selected plugin was not loaded this time, we will have an
        # expanded menubar without any menu selected. We need to ensure the menubar is
        # collapsed in this case.
        if all(submenu.collapsed for submenu in g_pool.menubar.elements):
            g_pool.menubar.collapsed = True

        # set up performance graphs
        pid = os.getpid()
        ps = psutil.Process(pid)
        ts = g_pool.get_timestamp()

        cpu_graph = graph.Bar_Graph()
        cpu_graph.pos = (20, 50)
        cpu_graph.update_fn = ps.cpu_percent
        cpu_graph.update_rate = 25
        cpu_graph.label = "CPU %0.1f"

        fps_graph = graph.Bar_Graph()
        fps_graph.pos = (140, 50)
        fps_graph.update_rate = 5
        fps_graph.label = "%0.0f FPS"
        g_pool.graphs = [cpu_graph, fps_graph]

        # set the last saved window size
        on_resize(main_window, *glfw.glfwGetFramebufferSize(main_window))

        should_publish_frames = False
        frame_publish_format = "jpeg"
        frame_publish_format_recent_warning = False

        # create a timer to control window update frequency
        window_update_timer = timer(1 / 60)

        def window_should_update():
            return next(window_update_timer)

        logger.warning("Process started.")

        frame = None

        # Event loop
        while not glfw.glfwWindowShouldClose(main_window):

            if notify_sub.new_data:
                t, notification = notify_sub.recv()
                subject = notification["subject"]
                if subject.startswith("eye_process.should_stop"):
                    if notification["eye_id"] == eye_id:
                        break
                elif subject == "recording.started":
                    if notification["record_eye"] and g_pool.capture.online:
                        g_pool.rec_path = notification["rec_path"]
                        raw_mode = notification["compression"]
                        start_time_synced = notification["start_time_synced"]
                        logger.info(f"Will save eye video to: {g_pool.rec_path}")
                        video_path = os.path.join(
                            g_pool.rec_path, "eye{}.mp4".format(eye_id)
                        )
                        if raw_mode and frame and g_pool.capture.jpeg_support:
                            g_pool.writer = JPEG_Writer(video_path, start_time_synced)
                        elif hasattr(g_pool.capture._recent_frame, "h264_buffer"):
                            g_pool.writer = H264Writer(
                                video_path,
                                g_pool.capture.frame_size[0],
                                g_pool.capture.frame_size[1],
                                g_pool.capture.frame_rate,
                            )
                        elif hasattr(g_pool.capture._recent_frame, "gray"):
                            g_pool.writer = X265_Writer(video_path, start_time_synced)
                        else:
                            g_pool.writer = MPEG_Writer(video_path, start_time_synced)
                elif subject == "recording.stopped":
                    if g_pool.writer:
                        logger.info("Done recording.")
                        try:
                            g_pool.writer.release()
                        except RuntimeError:
                            logger.error("No eye video recorded")
                        else:
                            # TODO: wrap recording logic into plugin
                            g_pool.capture.intrinsics.save(
                                g_pool.rec_path, custom_name=f"eye{eye_id}"
                            )
                        finally:
                            g_pool.writer = None
                elif subject.startswith("meta.should_doc"):
                    ipc_socket.notify(
                        {
                            "subject": "meta.doc",
                            "actor": "eye{}".format(eye_id),
                            "doc": eye.__doc__,
                        }
                    )
                elif subject.startswith("frame_publishing.started"):
                    should_publish_frames = True
                    frame_publish_format = notification.get("format", "jpeg")
                elif subject.startswith("frame_publishing.stopped"):
                    should_publish_frames = False
                    frame_publish_format = "jpeg"
                elif (
                    subject.startswith("start_eye_plugin")
                    and notification["target"] == g_pool.process
                ):
                    try:
                        g_pool.plugins.add(
                            g_pool.plugin_by_name[notification["name"]],
                            notification.get("args", {}),
                        )
                    except KeyError as err:
                        logger.error(f"Attempt to load unknown plugin: {err}")

                for plugin in g_pool.plugins:
                    plugin.on_notify(notification)

            event = {}
            for plugin in g_pool.plugins:
                plugin.recent_events(event)

            frame = event.get("frame")
            if frame:
                if should_publish_frames:
                    try:
                        if frame_publish_format == "jpeg":
                            data = frame.jpeg_buffer
                        elif frame_publish_format == "yuv":
                            data = frame.yuv_buffer
                        elif frame_publish_format == "bgr":
                            data = frame.bgr
                        elif frame_publish_format == "gray":
                            data = frame.gray
                        assert data is not None
                    except (AttributeError, AssertionError, NameError):
                        if not frame_publish_format_recent_warning:
                            frame_publish_format_recent_warning = True
                            logger.warning(
                                '{}s are not compatible with format "{}"'.format(
                                    type(frame), frame_publish_format
                                )
                            )
                    else:
                        frame_publish_format_recent_warning = False
                        pupil_socket.send(
                            {
                                "topic": "frame.eye.{}".format(eye_id),
                                "width": frame.width,
                                "height": frame.height,
                                "index": frame.index,
                                "timestamp": frame.timestamp,
                                "format": frame_publish_format,
                                "__raw_data__": [data],
                            }
                        )

                t = frame.timestamp
                dt, ts = t - ts, t
                try:
                    fps_graph.add(1.0 / dt)
                except ZeroDivisionError:
                    pass

                if g_pool.writer:
                    try:
                        g_pool.writer.write_video_frame(frame)
                    except NonMonotonicTimestampError as e:
                        logger.error(
                            "Recorder received non-monotonic timestamp!"
                            " Stopping the recording!"
                        )
                        logger.debug(str(e))
                        ipc_socket.notify({"subject": "recording.should_stop"})
                        ipc_socket.notify(
                            {"subject": "recording.should_stop", "remote_notify": "all"}
                        )

                for result in event.get(EVENT_KEY, ()):
                    pupil_socket.send(result)

                cpu_graph.update()

            # GL drawing
            if window_should_update():
                if is_window_visible(main_window):
                    consume_events_and_render_buffer()
                glfw.glfwPollEvents()

        # END while running

        # in case eye recording was still runnnig: Save&close
        if g_pool.writer:
            logger.info("Done recording eye.")
            g_pool.writer.release()
            g_pool.writer = None

        session_settings["loaded_plugins"] = g_pool.plugins.get_initializers()
        # save session persistent settings
        session_settings["flip"] = g_pool.flip
        session_settings["display_mode"] = g_pool.display_mode
        session_settings["ui_config"] = g_pool.gui.configuration
        session_settings["version"] = str(g_pool.version)

        if not hide_ui:
            glfw.glfwRestoreWindow(main_window)  # need to do this for windows os
            session_settings["window_position"] = glfw.glfwGetWindowPos(main_window)
            session_window_size = glfw.glfwGetWindowSize(main_window)
            if 0 not in session_window_size:
                f_width, f_height = session_window_size
                if platform.system() in ("Windows", "Linux"):
                    # Store unscaled window size as the operating system will scale the
                    # windows appropriately during launch on Windows and Linux.
                    f_width, f_height = (
                        f_width / content_scale,
                        f_height / content_scale,
                    )
                session_settings["window_size"] = int(f_width), int(f_height)

        session_settings.close()

        for plugin in g_pool.plugins:
            plugin.alive = False
        g_pool.plugins.clean()

        glfw.glfwDestroyWindow(main_window)
        g_pool.gui.terminate()
        glfw.glfwTerminate()
        logger.info("Process shutting down.")


def eye_profiled(
    timebase,
    is_alive_flag,
    ipc_pub_url,
    ipc_sub_url,
    ipc_push_url,
    user_dir,
    version,
    eye_id,
    overwrite_cap_settings=None,
    hide_ui=False,
    debug=False,
    pub_socket_hwm=None,
):
    import cProfile
    import subprocess
    import os
    from .eye import eye

    cProfile.runctx(
        "eye(timebase, is_alive_flag,ipc_pub_url,ipc_sub_url,ipc_push_url, user_dir, version, eye_id, overwrite_cap_settings, hide_ui, debug)",
        {
            "timebase": timebase,
            "is_alive_flag": is_alive_flag,
            "ipc_pub_url": ipc_pub_url,
            "ipc_sub_url": ipc_sub_url,
            "ipc_push_url": ipc_push_url,
            "user_dir": user_dir,
            "version": version,
            "eye_id": eye_id,
            "overwrite_cap_settings": overwrite_cap_settings,
            "hide_ui": hide_ui,
            "debug": debug,
            "pub_socket_hwm": pub_socket_hwm,
        },
        locals(),
        "eye{}.pstats".format(eye_id),
    )
    loc = os.path.abspath(__file__).rsplit("pupil_src", 1)
    gprof2dot_loc = os.path.join(loc[0], "pupil_src", "shared_modules", "gprof2dot.py")
    subprocess.call(
        "python "
        + gprof2dot_loc
        + " -f pstats eye{0}.pstats | dot -Tpng -o eye{0}_cpu_time.png".format(eye_id),
        shell=True,
    )
    print(
        "created cpu time graph for eye{} process. Please check out the png next to the eye.py file".format(
            eye_id
        )
    )<|MERGE_RESOLUTION|>--- conflicted
+++ resolved
@@ -143,11 +143,7 @@
         from file_methods import Persistent_Dict
         from version_utils import parse_version
         from methods import normalize, denormalize, timer
-<<<<<<< HEAD
-        from av_writer import JPEG_Writer, MPEG_Writer, X265_Writer
-=======
-        from av_writer import JPEG_Writer, MPEG_Writer, NonMonotonicTimestampError
->>>>>>> f2946777
+        from av_writer import JPEG_Writer, MPEG_Writer, X265_Writer, NonMonotonicTimestampError
         from ndsi import H264Writer
         from video_capture import source_classes, manager_classes
         from roi import Roi
