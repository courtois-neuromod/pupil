--- conflicted
+++ resolved
@@ -10,8 +10,6 @@
 ```sh
 sudo apt-get update
 sudo apt install -y pkg-config git cmake build-essential nasm wget python3-setuptools libusb-1.0-0-dev  python3-dev python3-pip python3-numpy python3-scipy libglew-dev libtbb-dev
-<<<<<<< HEAD
-=======
 ```
 
 ## glfw
@@ -27,7 +25,6 @@
 make
 sudo make install
 sudo ldconfig
->>>>>>> f2946777
 ```
 
 ## ffmpeg3
